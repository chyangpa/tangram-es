--- conflicted
+++ resolved
@@ -5,12 +5,8 @@
 extern "C" {
 	JNIEXPORT void JNICALL Java_com_mapzen_tangram_TangramRenderer_init(JNIEnv* jniEnv, jobject obj, jobject assetManager) 
 	{
-<<<<<<< HEAD
+		setAssetManager(jniEnv, assetManager);
 		Tangram::initialize();
-=======
-		setAssetManager(jniEnv, assetManager);
-		initializeOpenGL();
->>>>>>> 001955d1
 	}
 
 	JNIEXPORT void JNICALL Java_com_mapzen_tangram_TangramRenderer_resize(JNIEnv* jniEnv, jobject obj, jint width, jint height) 
