--- conflicted
+++ resolved
@@ -4,15 +4,8 @@
 #include "platform.h"
 
 extern "C" {
-<<<<<<< HEAD
-    JNIEXPORT void JNICALL Java_com_mapzen_tangram_Tangram_init(JNIEnv* jniEnv, jobject obj, jobject assetManager, jobject tangramInstance) {
-        cacheJniEnv(jniEnv);
-        cacheTangramInstance(tangramInstance);
-        setAssetManager(assetManager);
-=======
     JNIEXPORT void JNICALL Java_com_mapzen_tangram_Tangram_init(JNIEnv* jniEnv, jobject obj, jobject tangramInstance, jobject assetManager) {
         setupJniEnv(jniEnv, tangramInstance, assetManager);
->>>>>>> f8b6c134
         Tangram::initialize();
     }
 
@@ -65,16 +58,7 @@
     }
 
     JNIEXPORT void JNICALL Java_com_mapzen_tangram_Tangram_networkDataBridge(JNIEnv* jniEnv, jobject obj, jbyteArray jFetchedBytes, jint tileIDx, jint tileIDy, jint tileIDz, jint dataSourceID) {
-<<<<<<< HEAD
-        int dataLength = jniEnv->GetArrayLength(jFetchedBytes);
-        jbyte* const byteArrayStart = jniEnv->GetByteArrayElements(jFetchedBytes, 0);
-        const char* byteCVal = (const char*)byteArrayStart;
-        std::string rawData = std::string(byteCVal, dataLength);
-        jniEnv->ReleaseByteArrayElements(jFetchedBytes, byteArrayStart, 0);
-        Tangram::networkDataBridge(rawData, tileIDx, tileIDy, tileIDz, dataSourceID);
-=======
         networkDataBridge(jniEnv, jFetchedBytes, tileIDx, tileIDy, tileIDz, dataSourceID);
->>>>>>> f8b6c134
     }
 
 }
