--- conflicted
+++ resolved
@@ -104,13 +104,6 @@
     }
 
     public void onSurfaceChanged(GL10 gl, int width, int height) {
-<<<<<<< HEAD
-        // set the view center for gesture handling
-        viewCenter[0] = (float)width * 0.5f;
-        viewCenter[1] = (float)height * 0.5f;
-        // update the display density
-=======
->>>>>>> 2e80cd07
         setPixelScale(displayMetrics.density);
         resize(width, height);
     }
@@ -176,12 +169,8 @@
 
     public boolean onScale(ScaleGestureDetector detector) {
         scaleFactor = detector.getScaleFactor() * scaleFactor;
-<<<<<<< HEAD
         handlePinchGesture(scalePosX, scalePosY, scaleFactor);
         Log.v("\nPinch: ", scaleFactor + ",\t" + scalePosX + "," + scalePosY);
-=======
-        // TODO: continuous zoom
->>>>>>> 2e80cd07
         return true;
     }
 
