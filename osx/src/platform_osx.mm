#ifdef PLATFORM_OSX

#import <Foundation/Foundation.h>
#import <utility>
#import <cstdio>
#import <cstdarg>
#import <fstream>

#include <curl/curl.h>

#include "platform.h"
#include "gl.h"

static bool s_isContinuousRendering = false;

void logMsg(const char* fmt, ...) {
    
    va_list args;
    va_start(args, fmt);
    vfprintf(stderr, fmt, args);
    va_end(args);
    
}

void requestRender() {
    
    glfwPostEmptyEvent();
    
}

void setContinuousRendering(bool _isContinuous) {
    
    s_isContinuousRendering = _isContinuous;
    
}

bool isContinuousRendering() {
    
    return s_isContinuousRendering;
    
}

NSString* resolveResourcePath(const char* _path) {
    
    NSString* resourcePath = [[[NSBundle mainBundle] resourcePath] stringByAppendingString:@"/"];
    NSString* internalPath = [NSString stringWithUTF8String:_path];
    return [resourcePath stringByAppendingString:internalPath];
    
}

std::string stringFromResource(const char* _path) {
    
    NSString* path = resolveResourcePath(_path);
    NSString* str = [NSString stringWithContentsOfFile:path
                                              encoding:NSASCIIStringEncoding
                                                 error:NULL];
    
    if (str == nil) {
        logMsg("Failed to read file at path: %s\n", _path);
        return std::move(std::string());
    }
    
    return std::move(std::string([str UTF8String]));
}

unsigned char* bytesFromResource(const char* _path, unsigned int* _size) {

    NSString* path = resolveResourcePath(_path);
    std::ifstream resource([path UTF8String], std::ifstream::ate | std::ifstream::binary);

    if(!resource.is_open()) {
        logMsg("Failed to read file at path: %s\n", _path);
        *_size = 0;
        return nullptr;
    }

    *_size = resource.tellg();

    resource.seekg(std::ifstream::beg);

    char* cdata = (char*) malloc(sizeof(char) * (*_size));

    resource.read(cdata, *_size);
    resource.close();

    return reinterpret_cast<unsigned char *>(cdata);
}

//write_data call back from CURLOPT_WRITEFUNCTION
//responsible to read and fill "stream" with the data.
static size_t write_data(void *_ptr, size_t _size, size_t _nmemb, void *_stream) {
    ((std::stringstream*) _stream)->write(reinterpret_cast<char *>(_ptr), _size * _nmemb);
    return _size * _nmemb;
}

bool streamFromHttpASync(const std::string& _url, const TileID& _tileID, const int _dataSourceID) {

    std::stringstream _rawData;

    CURL* curlHandle = curl_easy_init();

    // set up curl to perform fetch
    curl_easy_setopt(curlHandle, CURLOPT_WRITEFUNCTION, write_data);
    curl_easy_setopt(curlHandle, CURLOPT_WRITEDATA, &_rawData);
    curl_easy_setopt(curlHandle, CURLOPT_URL, _url.c_str());
    curl_easy_setopt(curlHandle, CURLOPT_HEADER, 0L);
    curl_easy_setopt(curlHandle, CURLOPT_VERBOSE, 0L);
    curl_easy_setopt(curlHandle, CURLOPT_ACCEPT_ENCODING, "gzip");
    
    logMsg("Fetching URL with curl: %s\n", _url.c_str());

    CURLcode result = curl_easy_perform(curlHandle);
    
    curl_easy_cleanup(curlHandle);
    if (result != CURLE_OK) {
        logMsg("curl_easy_perform failed: %s\n", curl_easy_strerror(result));
        return false;
    } else {
        return true;
    }
}

void cancelNetworkRequest(const std::string& _url) {
<<<<<<< HEAD

=======
    //TODO
}

void setNetworkRequestCallback(std::function<void(std::vector<char>&&, TileID, int)>&& _callback) {
    //TODO
>>>>>>> f8b6c134
}

#endif //PLATFORM_OSX<|MERGE_RESOLUTION|>--- conflicted
+++ resolved
@@ -121,15 +121,11 @@
 }
 
 void cancelNetworkRequest(const std::string& _url) {
-<<<<<<< HEAD
-
-=======
     //TODO
 }
 
 void setNetworkRequestCallback(std::function<void(std::vector<char>&&, TileID, int)>&& _callback) {
     //TODO
->>>>>>> f8b6c134
 }
 
 #endif //PLATFORM_OSX