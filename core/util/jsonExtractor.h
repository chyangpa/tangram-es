#pragma once

#include <vector>

#include "json/json.h"
#include "glm/glm.hpp"

#include "projection.h"

namespace JsonExtractor {

    //TODO: add methods to extract json data into tile data encapsulation
    
    /* method to extract geometry coordinates from json into a vector of vec3 */
    void extractGeomCoords(std::vector<glm::vec3>& _outGeomCoords, std::vector<int>& _ringSizes, const Json::Value& _featureJson, const glm::dvec2& _tileOrigin, const MapProjection& _mapProjection, bool _multiGeom = false);

    /* method to extract geometry type of the feature */
    std::string extractGeomType(const Json::Value& _featureJson);

    /* method to extract the number of polygons in a multipoly geometry type feature */
    int extractNumPoly(const Json::Value& _featureJson);
<<<<<<< HEAD
    
    void extractPoint(const Json::Value& _in, glm::vec3& _out, const MapProjection& _proj, const glm::dvec2& _offset);
    
    void extractLine(const Json::Value& _in, std::vector<glm::vec3>& _out, const MapProjection& _proj, const glm::dvec2& _offset);
    
    void extractPoly(const Json::Value& _in, std::vector<glm::vec3>& _out, std::vector<int>& _outSizes, const MapProjection& _proj, const glm::dvec2& _offset);
    
=======

    /* method to extract height properties of a feature */
    void extractFeatureHeightProps(const Json::Value& _featureJson, float& _featureHeight, float& _minFeatureHeight);
>>>>>>> d531a67e
}

<|MERGE_RESOLUTION|>--- conflicted
+++ resolved
@@ -19,7 +19,9 @@
 
     /* method to extract the number of polygons in a multipoly geometry type feature */
     int extractNumPoly(const Json::Value& _featureJson);
-<<<<<<< HEAD
+
+    /* method to extract height properties of a feature */
+    void extractFeatureHeightProps(const Json::Value& _featureJson, float& _featureHeight, float& _minFeatureHeight);
     
     void extractPoint(const Json::Value& _in, glm::vec3& _out, const MapProjection& _proj, const glm::dvec2& _offset);
     
@@ -27,10 +29,5 @@
     
     void extractPoly(const Json::Value& _in, std::vector<glm::vec3>& _out, std::vector<int>& _outSizes, const MapProjection& _proj, const glm::dvec2& _offset);
     
-=======
-
-    /* method to extract height properties of a feature */
-    void extractFeatureHeightProps(const Json::Value& _featureJson, float& _featureHeight, float& _minFeatureHeight);
->>>>>>> d531a67e
 }
 
