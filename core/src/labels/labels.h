#pragma once

#include "label.h"
#include "spriteLabel.h"
#include "tile/tileID.h"
#include "data/properties.h"
#include "isect2d.h"
#include "glm_vec.h" // for isect2d.h

#include <memory>
#include <mutex>
#include <vector>
#include <map>
#include <unordered_map>
#include <set>

#define PERF_TRACE __attribute__ ((noinline))

namespace Tangram {

class FontContext;
class Marker;
class Tile;
class Style;
class TileCache;
struct TouchItem;

class Labels {

public:
    Labels();

    virtual ~Labels();

    void drawDebug(RenderState& rs, const View& _view);

<<<<<<< HEAD
    void updateLabelSet(const ViewState& _viewState, float _dt, const std::vector<std::unique_ptr<Style>>& _styles,
                        const std::vector<std::shared_ptr<Tile>>& _tiles, TileCache& _cache);

    PERF_TRACE void updateLabels(const ViewState& _viewState, float _dt, const std::vector<std::unique_ptr<Style>>& _styles,
                                 const std::vector<std::shared_ptr<Tile>>& _tiles, bool _onlyTransitions = true);
=======
    void updateLabelSet(const View& _view, float _dt,
                        const std::vector<std::unique_ptr<Style>>& _styles,
                        const std::vector<std::shared_ptr<Tile>>& _tiles,
                        const std::vector<std::unique_ptr<Marker>>& _markers,
                        TileCache& _cache);

    PERF_TRACE void updateLabels(const View& _view, float _dt,
                                 const std::vector<std::unique_ptr<Style>>& _styles,
                                 const std::vector<std::shared_ptr<Tile>>& _tiles,
                                 const std::vector<std::unique_ptr<Marker>>& _markers,
                                 bool _onlyTransitions = true);
>>>>>>> a1e64d50

    const std::vector<TouchItem>& getFeaturesAtPoint(const ViewState& _viewState, float _dt,
                                                     const std::vector<std::unique_ptr<Style>>& _styles,
                                                     const std::vector<std::shared_ptr<Tile>>& _tiles,
                                                     float _x, float _y, bool _visibleOnly = true);

    bool needUpdate() const { return m_needUpdate; }

protected:

    using AABB = isect2d::AABB<glm::vec2>;
    using OBB = isect2d::OBB<glm::vec2>;
    using CollisionPairs = std::vector<isect2d::ISect2D<glm::vec2>::Pair>;


    void skipTransitions(const std::vector<std::unique_ptr<Style>>& _styles,
                         const std::vector<std::shared_ptr<Tile>>& _tiles,
                         TileCache& _cache, float _currentZoom) const;

    PERF_TRACE void skipTransitions(const std::vector<const Style*>& _styles, Tile& _tile, Tile& _proxy) const;

    PERF_TRACE void sortLabels();

    PERF_TRACE void handleOcclusions(const ViewState& _viewState);

    PERF_TRACE bool withinRepeatDistance(Label *_label);

    void processLabelUpdate(StyledMesh* mesh, Tile* tile,
                            const glm::mat4& mvp, const glm::vec2& screen,
                            float dt, float dz, bool drawAll,
                            bool onlyTransitions, bool isProxy);

    bool m_needUpdate;

    isect2d::ISect2D<glm::vec2> m_isect2d;

    std::vector<TouchItem> m_touchItems;

    struct LabelEntry {

        LabelEntry(Label* _label, Tile* _tile, bool _proxy)
            : label(_label),
              tile(_tile),
              priority(_label->options().priority),
              proxy(_proxy) {}

        Label* label;
        Tile* tile;
        float priority;
        bool proxy;
    };

    static bool labelComparator(const LabelEntry& _a, const LabelEntry& _b);

    std::vector<LabelEntry> m_labels;

    std::unordered_map<size_t, std::vector<Label*>> m_repeatGroups;

    float m_lastZoom;
};

}
<|MERGE_RESOLUTION|>--- conflicted
+++ resolved
@@ -34,25 +34,17 @@
 
     void drawDebug(RenderState& rs, const View& _view);
 
-<<<<<<< HEAD
-    void updateLabelSet(const ViewState& _viewState, float _dt, const std::vector<std::unique_ptr<Style>>& _styles,
-                        const std::vector<std::shared_ptr<Tile>>& _tiles, TileCache& _cache);
-
-    PERF_TRACE void updateLabels(const ViewState& _viewState, float _dt, const std::vector<std::unique_ptr<Style>>& _styles,
-                                 const std::vector<std::shared_ptr<Tile>>& _tiles, bool _onlyTransitions = true);
-=======
-    void updateLabelSet(const View& _view, float _dt,
+    void updateLabelSet(const ViewState& _viewState, float _dt,
                         const std::vector<std::unique_ptr<Style>>& _styles,
                         const std::vector<std::shared_ptr<Tile>>& _tiles,
                         const std::vector<std::unique_ptr<Marker>>& _markers,
                         TileCache& _cache);
 
-    PERF_TRACE void updateLabels(const View& _view, float _dt,
+    PERF_TRACE void updateLabels(const ViewState& _viewState, float _dt,
                                  const std::vector<std::unique_ptr<Style>>& _styles,
                                  const std::vector<std::shared_ptr<Tile>>& _tiles,
                                  const std::vector<std::unique_ptr<Marker>>& _markers,
                                  bool _onlyTransitions = true);
->>>>>>> a1e64d50
 
     const std::vector<TouchItem>& getFeaturesAtPoint(const ViewState& _viewState, float _dt,
                                                      const std::vector<std::unique_ptr<Style>>& _styles,
@@ -80,9 +72,8 @@
 
     PERF_TRACE bool withinRepeatDistance(Label *_label);
 
-    void processLabelUpdate(StyledMesh* mesh, Tile* tile,
-                            const glm::mat4& mvp, const glm::vec2& screen,
-                            float dt, float dz, bool drawAll,
+    void processLabelUpdate(const ViewState& viewState, StyledMesh* mesh, Tile* tile,
+                            float inverseScale, const glm::mat4& mvp, float dt, bool drawAll,
                             bool onlyTransitions, bool isProxy);
 
     bool m_needUpdate;
