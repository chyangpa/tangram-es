#include "labels/spriteLabel.h"

#include "gl/dynamicQuadMesh.h"
#include "style/pointStyle.h"
<<<<<<< HEAD
#include "view/view.h"
#include "platform.h"
=======
#include "log.h"
>>>>>>> 83212eae

namespace Tangram {

using namespace LabelProperty;

const float SpriteVertex::alpha_scale = 65535.0f;
const float SpriteVertex::texture_scale = 65535.0f;

SpriteLabel::SpriteLabel(Label::WorldTransform _transform, glm::vec2 _size, Label::Options _options,
                         float _extrudeScale, SpriteLabels& _labels, size_t _labelsPos)
    : Label(_transform, _size, Label::Type::point, _options),
      m_labels(_labels),
      m_labelsPos(_labelsPos),
      m_extrudeScale(_extrudeScale) {

    applyAnchor(m_options.anchors[0]);
}

void SpriteLabel::applyAnchor(LabelProperty::Anchor _anchor) {

    m_anchor = LabelProperty::anchorDirection(_anchor) * m_dim * 0.5f;
}

bool SpriteLabel::updateScreenTransform(const glm::mat4& _mvp, const ViewState& _viewState, bool _drawAllLabels) {

    glm::vec2 halfScreen = glm::vec2(_viewState.viewportSize * 0.5f);

    switch (m_type) {
        case Type::debug:
        case Type::point:
        {
            glm::vec2 p0 = glm::vec2(m_worldTransform.position);

            if (m_options.flat) {

                auto& positions = m_screenTransform.positions;
                float sourceScale = pow(2, m_worldTransform.position.z);
                float scale = float(sourceScale / (_viewState.zoomScale * _viewState.tileSize * 2.0));
                if (m_extrudeScale != 1.f) {
                    scale *= pow(2, _viewState.fractZoom) * m_extrudeScale;
                }
                glm::vec2 dim = m_dim * scale;


                positions[0] = p0 - dim;
                positions[1] = p0 + glm::vec2(dim.x, -dim.y);
                positions[2] = p0 + glm::vec2(-dim.x, dim.y);
                positions[3] = p0 + dim;

                // Rotate in clockwise order on the ground plane
                if (m_options.angle != 0.f) {
                    glm::vec2 rotation(cos(DEG_TO_RAD * m_options.angle),
                                       sin(DEG_TO_RAD * m_options.angle));

                    positions[0] = rotateBy(positions[0], rotation);
                    positions[1] = rotateBy(positions[1], rotation);
                    positions[2] = rotateBy(positions[2], rotation);
                    positions[3] = rotateBy(positions[3], rotation);
                }

                for (size_t i = 0; i < 4; i++) {
                    glm::vec4 projected = worldToClipSpace(_mvp, glm::vec4(positions[i], 0.f, 1.f));
                    if (projected.w <= 0.0f) { return false; }

                        m_projected[i] = glm::vec3(projected) / projected.w;

                        // from normalized device coordinates to screen space coordinate system
                        // top-left screen axis, y pointing down
                        positions[i].x = 1 + m_projected[i].x;
                        positions[i].y = 1 - m_projected[i].y;
                        positions[i] *= halfScreen;
                }

            } else {
                glm::vec4 projected = worldToClipSpace(_mvp, glm::vec4(p0, 0.f, 1.f));
                if (projected.w <= 0.0f) { return false; }

                m_projected[0] = glm::vec3(projected) / projected.w;

                auto& position = m_screenTransform.position;
                position.x = 1 + m_projected[0].x;
                position.y = 1 - m_projected[0].y;
                position *= halfScreen;
                position += m_options.offset;

                m_projected[1].x = _viewState.viewportSize.x;
                m_projected[1].y = _viewState.viewportSize.y;
            }

            break;
        }
        default:
            break;
    }

    return true;
}

void SpriteLabel::updateBBoxes(float _zoomFract) {
    glm::vec2 dim;

    if (m_options.flat) {
        static float infinity = std::numeric_limits<float>::infinity();

        float minx = infinity, miny = infinity;
        float maxx = -infinity, maxy = -infinity;

        for (int i = 0; i < 4; ++i) {
            minx = std::min(minx, m_screenTransform.positions[i].x);
            miny = std::min(miny, m_screenTransform.positions[i].y);
            maxx = std::max(maxx, m_screenTransform.positions[i].x);
            maxy = std::max(maxy, m_screenTransform.positions[i].y);
        }

        dim = glm::vec2(maxx - minx, maxy - miny);

        if (m_occludedLastFrame) { dim += Label::activation_distance_threshold; }

        // TODO: Manage extrude scale

        glm::vec2 obbCenter = glm::vec2((minx + maxx) * 0.5f, (miny + maxy) * 0.5f);

        m_obb = OBB(obbCenter, glm::vec2(1.0, 0.0), dim.x, dim.y);
    } else {
        dim = m_dim + glm::vec2(m_extrudeScale * 2.f * _zoomFract);

        if (m_occludedLastFrame) { dim += Label::activation_distance_threshold; }

        m_obb = OBB(m_screenTransform.position, m_screenTransform.rotation, dim.x, dim.y);
    }
}

void SpriteLabel::addVerticesToMesh() {

    if (!visibleState()) { return; }

    // TODO
    // if (a_extrude.x != 0.0) {
    //     float dz = u_map_position.z - abs(u_tile_origin.z);
    //     vertex_pos.xy += clamp(dz, 0.0, 1.0) * UNPACK_EXTRUDE(a_extrude.xy);
    // }

    auto& quad = m_labels.quads[m_labelsPos];

    SpriteVertex::State state {
        quad.color,
        uint16_t(m_screenTransform.alpha * SpriteVertex::alpha_scale),
        0,
    };

    auto& style = m_labels.m_style;

    auto* quadVertices = style.getMesh()->pushQuad();

    if (m_options.flat) {
        for (int i = 0; i < 4; i++) {
            SpriteVertex& vertex = quadVertices[i];

            vertex.pos = m_projected[i];
            vertex.uv = quad.quad[i].uv;
            vertex.state = state;
        }

    } else {

        glm::vec2 pos = glm::vec2(m_projected[0]);
        glm::vec2 scale = 2.0f / glm::vec2(m_projected[1]);
        scale.y *= -1;

        pos += m_options.offset * scale;

        for (int i = 0; i < 4; i++) {
            SpriteVertex& vertex = quadVertices[i];

            glm::vec2 coord = pos + quad.quad[i].pos * scale;

            vertex.pos.x = coord.x;
            vertex.pos.y = coord.y;
            vertex.pos.z = 0;

            vertex.uv = quad.quad[i].uv;
            vertex.state = state;
        }
    }
}

}<|MERGE_RESOLUTION|>--- conflicted
+++ resolved
@@ -2,12 +2,9 @@
 
 #include "gl/dynamicQuadMesh.h"
 #include "style/pointStyle.h"
-<<<<<<< HEAD
 #include "view/view.h"
 #include "platform.h"
-=======
 #include "log.h"
->>>>>>> 83212eae
 
 namespace Tangram {
 
