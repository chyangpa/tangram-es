#pragma once

#include "tileSource.h"

namespace Tangram {

class TopoJsonSource : public TileSource {

public:
    using TileSource::TileSource;

protected:

    virtual std::shared_ptr<TileData> parse(const TileTask& _task,
                                            const MapProjection& _projection) const override;

<<<<<<< HEAD
=======
public:

    TopoJsonSource(const std::string& _name, const std::string& _urlTemplate, const std::string& _mbtiles,
                   int32_t _minDisplayZoom, int32_t _maxDisplayZoom, int32_t _maxZoom);

    // TODO: We need to register this MIME Media Type with the IANA
    virtual const char* mimeType() override { return "application/topo+json"; };
>>>>>>> fa55b584
};

}<|MERGE_RESOLUTION|>--- conflicted
+++ resolved
@@ -14,16 +14,8 @@
     virtual std::shared_ptr<TileData> parse(const TileTask& _task,
                                             const MapProjection& _projection) const override;
 
-<<<<<<< HEAD
-=======
-public:
-
-    TopoJsonSource(const std::string& _name, const std::string& _urlTemplate, const std::string& _mbtiles,
-                   int32_t _minDisplayZoom, int32_t _maxDisplayZoom, int32_t _maxZoom);
-
     // TODO: We need to register this MIME Media Type with the IANA
     virtual const char* mimeType() override { return "application/topo+json"; };
->>>>>>> fa55b584
 };
 
 }