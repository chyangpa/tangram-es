--- conflicted
+++ resolved
@@ -312,18 +312,10 @@
             for (const auto& tile : tiles) {
                 tile->update(_dt, impl->view);
             }
-<<<<<<< HEAD
-
-            impl->labels.updateLabelSet(impl->view.state(), _dt, impl->scene->styles(), tiles,
+            impl->labels.updateLabelSet(impl->view.state(), _dt, impl->scene->styles(), tiles, markers,
                                         *impl->tileManager.getTileCache());
         } else {
-            impl->labels.updateLabels(impl->view.state(), _dt, impl->scene->styles(), tiles);
-=======
-            impl->labels.updateLabelSet(impl->view, _dt, impl->scene->styles(), tiles, markers,
-                                        *impl->tileManager.getTileCache());
-        } else {
-            impl->labels.updateLabels(impl->view, _dt, impl->scene->styles(), tiles, markers);
->>>>>>> a1e64d50
+            impl->labels.updateLabels(impl->view.state(), _dt, impl->scene->styles(), tiles, markers);
         }
     }
 
