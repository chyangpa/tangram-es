--- conflicted
+++ resolved
@@ -173,23 +173,6 @@
 
 }
 
-<<<<<<< HEAD
-void handlePanGesture(float _velX, float _velY) {
-    // Scaled with reference to 16 zoom level
-    float invZoomScale = 0.1 * pow(2,(16 - m_view->getZoom()));
-    m_view->translate(-_velX * invZoomScale * 2.0, _velY * invZoomScale * 2.0);
-    logMsg("Pan Velocity: (%f,%f)\n", _velX, _velY);
-}
-
-void handlePinchGesture(float _posX, float _posY, float _scale) {
-    logMsg("Do pinch, pos1: (%f, %f)\tscale: (%f)\n", _posX, _posY, _scale);
-    if(_scale < 1.0) {
-        m_view->zoom((_scale - 1.0)*0.25);
-    }
-    else if(_scale > 1.0 && _scale < 10.0) {
-        m_view->zoom((_scale - (int)_scale)*0.25);
-    }
-=======
 void handlePanGesture(float _dX, float _dY) {
     
     float dx = m_view->toWorldDistance(_dX);
@@ -204,11 +187,13 @@
 }
 
 void handlePinchGesture(float _posX, float _posY, float _scale) {
-    
-    logMsg("Pinch: (%f, %f)\tscale: (%f)\n", _posX, _posY, _scale);
-    m_view->zoom( _scale < 1.0 ? -1 : 1);
-
->>>>>>> 2e80cd07
+	logMsg("Pinch: (%f, %f)\tscale: (%f)\n", _posX, _posY, _scale);
+    if(_scale < 1.0) {
+        m_view->zoom((_scale - 1.0)*0.25);
+    }
+    else if(_scale > 1.0 && _scale < 10.0) {
+        m_view->zoom((_scale - (int)_scale)*0.25);
+    }
 }
 
 void teardown() {
