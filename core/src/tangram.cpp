--- conflicted
+++ resolved
@@ -98,15 +98,10 @@
             // Pass references to the view and scene into the tile manager
             m_tileManager->setView(m_view);
             m_tileManager->setScene(m_scene);
-<<<<<<< HEAD
-            
-            // Add a tile data source
-            // json tile source
-            //std::unique_ptr<DataSource> dataSource(new GeoJsonSource());
-            // protobuf tile source
-            std::unique_ptr<DataSource> dataSource(new ProtobufSource());
-            m_tileManager->addDataSource(std::move(dataSource));
-        }
+        }
+
+        SceneLoader loader;
+        loader.loadScene("config.yaml", *m_scene, *m_tileManager, *m_view);
 
         setNetworkRequestCallback([&](std::vector<char>&& _rawData, TileID _tileId, int _dataSourceID) {
 
@@ -114,12 +109,6 @@
             requestRender();
 
         });
-=======
-        }
-
-        SceneLoader loader;
-        loader.loadScene("config.yaml", *m_scene, *m_tileManager, *m_view);
->>>>>>> 927c28de
 
         // Set up openGL state
         glDisable(GL_BLEND);
