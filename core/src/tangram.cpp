--- conflicted
+++ resolved
@@ -70,26 +70,16 @@
         m_labelContainer->setFontContext(m_ftContext);
         m_labelContainer->setView(m_view);
 
-<<<<<<< HEAD
-        std::unique_ptr<Style> textStyle0(new TextStyle("FiraSans", "Textstyle0", 18.0f, 0xffffff, true, true));
-        textStyle0->addLayer({ "roads", StyleParams() });
-        textStyle0->addLayer({ "places", StyleParams() });
-        textStyle0->addLayer({ "pois", StyleParams() });
-        m_scene->addStyle(std::move(textStyle0));
-
-        std::unique_ptr<Style> textStyle1(new TextStyle("Futura", "Textstyle1", 18.0f, 0x000000, true, true));
-        textStyle1->addLayer({ "landuse", StyleParams() });
-=======
-        std::unique_ptr<Style> textStyle0(new TextStyle("FiraSans", "Textstyle0", 15.0f, 0xF7F0E1, true, true));
+        std::unique_ptr<Style> textStyle0(new TextStyle("FiraSans", "Textstyle0", 15.0f, 0xffffff, true, true));
         StyleParamMap emptyParamMap;
         textStyle0->addLayer({ "roads", std::move(emptyParamMap)});
         textStyle0->addLayer({ "places", std::move(emptyParamMap)});
         textStyle0->addLayer({ "pois", std::move(emptyParamMap)});
         m_scene->addStyle(std::move(textStyle0));
 
-        std::unique_ptr<Style> textStyle1(new TextStyle("Futura", "Textstyle1", 18.0f, 0x26241F, true, true));
+        std::unique_ptr<Style> textStyle1(new TextStyle("Futura", "Textstyle1", 18.0f, 0x000000, true, true));
         textStyle1->addLayer({ "landuse", std::move(emptyParamMap)});
->>>>>>> c2845541
+
         m_scene->addStyle(std::move(textStyle1));
 
         std::unique_ptr<Style> debugTextStyle(new DebugTextStyle("FiraSans", "DebugTextStyle", 30.0f, 0xDC3522, true));
