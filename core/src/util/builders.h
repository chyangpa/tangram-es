--- conflicted
+++ resolved
@@ -115,18 +115,12 @@
     /* Build a tesselated outline that follows the given line while skipping tile boundaries */
     static void buildOutline(const Line& _line, PolyLineBuilder& _ctx);
     
-<<<<<<< HEAD
-    /* Build a tesselated square centered on a point coordinate
-     *
-     * NOT IMPLEMENTED
-=======
     /* Build a tesselated quad centered on _screenOrigin
      * @_screenOrigin the sprite origin in screen space
      * @_size the size of the sprite in pixels
      * @_uvBL the bottom left UV coordinate of the quad
      * @_uvTR the top right UV coordinate of the quad
      * @_ctx output vectors, see <SpriteBuilder>
->>>>>>> 3ae8ba7d
      */
     static void buildQuadAtPoint(const glm::vec2& _screenOrigin, const glm::vec2& _size, const glm::vec2& _uvBL, const glm::vec2& _uvTR, SpriteBuilder& _ctx);
     
