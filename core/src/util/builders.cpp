#include "builders.h"

#include "tesselator.h"
#include "rectangle.h"
#include "geom.h"

#include <memory>

static auto& NO_TEXCOORDS = *(new std::vector<glm::vec2>); // denotes that texture coordinates should not be used
static auto& NO_SCALING_VECS = *(new std::vector<glm::vec2>); // denotes that scaling vectors should not be used

<<<<<<< HEAD
void* alloc(void* _userData, unsigned int _size) {
    return malloc(_size);
}

void* realloc(void* _userData, void* _ptr, unsigned int _size) {
    return realloc(_ptr, _size);
}

void free(void* _userData, void* _ptr) {
    free(_ptr);
}

static TESSalloc allocator = {&alloc, &realloc, &free, nullptr,
                              64, // meshEdgeBucketSize
                              64, // meshVertexBucketSize
                              16,  // meshFaceBucketSize
                              64, // dictNodeBucketSize
                              16,  // regionBucketSize
                              64  // extraVertices
                             };

void Builders::buildPolygon(const Polygon& _polygon, std::vector<glm::vec3>& _pointsOut, std::vector<glm::vec3>& _normalOut, std::vector<ushort>& _indicesOut) {
=======
void Builders::buildPolygon(const Polygon& _polygon, std::vector<glm::vec3>& _pointsOut, std::vector<glm::vec3>& _normalOut, std::vector<int>& _indicesOut) {
>>>>>>> 976330b0
    
    buildPolygon(_polygon, _pointsOut, _normalOut, _indicesOut, NO_TEXCOORDS);
    
}

void Builders::buildPolygon(const Polygon& _polygon, std::vector<glm::vec3>& _pointsOut, std::vector<glm::vec3>& _normalOut, std::vector<int>& _indicesOut, std::vector<glm::vec2>& _texcoordOut) {
    
    TESStesselator* tesselator = tessNewTess(&allocator);
    
    bool useTexCoords = &_texcoordOut != &NO_TEXCOORDS;
    
    // get the number of vertices already added
    int vertexDataOffset = (int)_pointsOut.size();
    
    Rectangle bBox;
    
    if (useTexCoords) {
        // initialize the axis-aligned bounding box of the polygon
        if(_polygon.size() > 0) {
            if(_polygon[0].size() > 0) {
                bBox.set(_polygon[0][0].x, _polygon[0][0].y, 0, 0);
            }
        }
    }
    
    // add polygon contour for every ring
    for (auto& line : _polygon) {
        if (useTexCoords) {
            bBox.growToInclude(line);
        }
        tessAddContour(tesselator, 3, line.data(), sizeof(Point), (int)line.size());
    }
    
    // call the tesselator
    glm::vec3 normal(0.0, 0.0, 1.0);
    
    if( tessTesselate(tesselator, TessWindingRule::TESS_WINDING_NONZERO, TessElementType::TESS_POLYGONS, 3, 3, &normal[0]) ) {
        
        const int numElements = tessGetElementCount(tesselator);
        const TESSindex* tessElements = tessGetElements(tesselator);
        _indicesOut.reserve(_indicesOut.size() + numElements * 3); // Pre-allocate index vector
        for(int i = 0; i < numElements; i++) {
            const TESSindex* tessElement = &tessElements[i * 3];
            for(int j = 0; j < 3; j++) {
                _indicesOut.push_back(tessElement[j] + vertexDataOffset);
            }
        }
        
        const int numVertices = tessGetVertexCount(tesselator);
        const float* tessVertices = tessGetVertices(tesselator);
        _pointsOut.reserve(_pointsOut.size() + numVertices); // Pre-allocate vertex vector
        _normalOut.reserve(_normalOut.size() + numVertices); // Pre-allocate normal vector
        if (useTexCoords) {
            _texcoordOut.reserve(_texcoordOut.size() + numVertices); // Pre-allocate texcoord vector
        }
        for(int i = 0; i < numVertices; i++) {
            if (useTexCoords) {
                float u = mapValue(tessVertices[3*i], bBox.getMinX(), bBox.getMaxX(), 0., 1.);
                float v = mapValue(tessVertices[3*i+1], bBox.getMinY(), bBox.getMaxY(), 0., 1.);
                _texcoordOut.push_back(glm::vec2(u, v));
            }
            _pointsOut.push_back(glm::vec3(tessVertices[3*i], tessVertices[3*i+1], tessVertices[3*i+2]));
            _normalOut.push_back(normal);
        }
    }
    else {
        logMsg("Tesselator cannot tesselate!!\n");
    }
    
    tessDeleteTess(tesselator);
}

void Builders::buildPolygonExtrusion(const Polygon& _polygon, const float& _minHeight, std::vector<glm::vec3>& _pointsOut, std::vector<glm::vec3>& _normalOut, std::vector<int>& _indicesOut) {
    
    buildPolygonExtrusion(_polygon, _minHeight, _pointsOut, _normalOut, _indicesOut, NO_TEXCOORDS);
    
}

void Builders::buildPolygonExtrusion(const Polygon& _polygon, const float& _minHeight, std::vector<glm::vec3>& _pointsOut, std::vector<glm::vec3>& _normalOut, std::vector<int>& _indicesOut, std::vector<glm::vec2>& _texcoordOut) {
    
    int vertexDataOffset = (int)_pointsOut.size();
    
    glm::vec3 upVector(0.0f, 0.0f, 1.0f);
    glm::vec3 normalVector;
    
    bool useTexCoords = &_texcoordOut != &NO_TEXCOORDS;
    
    for (auto& line : _polygon) {
        
        size_t lineSize = line.size();
        _pointsOut.reserve(_pointsOut.size() + lineSize * 4); // Pre-allocate vertex vector
        _normalOut.reserve(_normalOut.size() + lineSize * 4); // Pre-allocate normal vector
        _indicesOut.reserve(_indicesOut.size() + lineSize * 6); // Pre-allocate index vector
        if (useTexCoords) {
            _texcoordOut.reserve(_texcoordOut.size() + lineSize * 4); // Pre-allocate texcoord vector
        }
        
        for (size_t i = 0; i < lineSize - 1; i++) {
            
            normalVector = glm::cross(upVector, (line[i+1] - line[i]));
            normalVector = glm::normalize(normalVector);
            
            // 1st vertex top
            _pointsOut.push_back(line[i]);
            _normalOut.push_back(normalVector);
            
            // 2nd vertex top
            _pointsOut.push_back(line[i+1]);
            _normalOut.push_back(normalVector);
            
            // 1st vertex bottom
            _pointsOut.push_back(glm::vec3(line[i].x, line[i].y, _minHeight));
            _normalOut.push_back(normalVector);
            
            // 2nd vertex bottom
            _pointsOut.push_back(glm::vec3(line[i+1].x, line[i+1].y, _minHeight));
            _normalOut.push_back(normalVector);
            
            //Start the index from the previous state of the vertex Data
            _indicesOut.push_back(vertexDataOffset);
            _indicesOut.push_back(vertexDataOffset + 1);
            _indicesOut.push_back(vertexDataOffset + 2);
            
            _indicesOut.push_back(vertexDataOffset + 1);
            _indicesOut.push_back(vertexDataOffset + 3);
            _indicesOut.push_back(vertexDataOffset + 2);
            
            if (useTexCoords) {
                _texcoordOut.push_back(glm::vec2(1.,0.));
                _texcoordOut.push_back(glm::vec2(0.,0.));
                _texcoordOut.push_back(glm::vec2(1.,1.));
                _texcoordOut.push_back(glm::vec2(0.,1.));
            }
            
            vertexDataOffset += 4;
            
        }
    }
}

void buildGeneralPolyLine(const Line& _line, float _halfWidth, std::vector<glm::vec3>& _pointsOut, std::vector<glm::vec2>& _scalingVecsOut, std::vector<int>& _indicesOut, std::vector<glm::vec2>& _texCoordOut) {
    
    size_t lineSize = _line.size();
    
    if (lineSize < 2) {
        return;
    }
    
    int vertexDataOffset = (int)_pointsOut.size();
    
    bool useTexCoords = &_texCoordOut != &NO_TEXCOORDS;
    bool useScalingVecs = &_scalingVecsOut != &NO_SCALING_VECS;
    
    _pointsOut.reserve(_pointsOut.size() + lineSize * 2); // Pre-allocate vertex vector
    _indicesOut.reserve(_indicesOut.size() + (lineSize - 1) * 6); // Pre-allocate index vector
    if (useTexCoords) {
        _texCoordOut.reserve(_texCoordOut.size() + lineSize * 2); // Pre-allocate texcoords vector
    }
    if (useScalingVecs) {
        _scalingVecsOut.reserve(_scalingVecsOut.size() + lineSize * 2); // Pre-allocate scalingvec vector
    }
    
    glm::vec2 normPrevCurr; // Right normal to segment between previous and current m_points
    glm::vec2 normCurrNext; // Right normal to segment between current and next m_points
    glm::vec2 rightNorm; // Right "normal" at current point, scaled for miter joint
    
    glm::vec3 prevCoord; // Previous point coordinates
    glm::vec3 currCoord = _line[0]; // Current point coordinates
    glm::vec3 nextCoord = _line[1]; // Next point coordinates
    
    normCurrNext.x = nextCoord.y - currCoord.y;
    normCurrNext.y = currCoord.x - nextCoord.x;
    normCurrNext = glm::normalize(normCurrNext);
    
    rightNorm = normCurrNext;
    
    if (useScalingVecs) {
        _pointsOut.push_back(currCoord);
        _pointsOut.push_back(currCoord);
        _scalingVecsOut.push_back(rightNorm);
        _scalingVecsOut.push_back(-rightNorm);
    } else {
        _pointsOut.push_back(glm::vec3(currCoord.x + rightNorm.x * _halfWidth, currCoord.y + rightNorm.y * _halfWidth, currCoord.z));
        _pointsOut.push_back(glm::vec3(currCoord.x - rightNorm.x * _halfWidth, currCoord.y - rightNorm.y * _halfWidth, currCoord.z));
    }
    
    if (useTexCoords) {
        _texCoordOut.push_back(glm::vec2(1.0,0.0));
        _texCoordOut.push_back(glm::vec2(0.0,0.0));
    }
    
    // Loop over intermediate points in the polyline
    for (size_t i = 1; i < lineSize - 1; i++) {
        prevCoord = currCoord;
        currCoord = nextCoord;
        nextCoord = _line[i+1];
        
        normPrevCurr = normCurrNext;
        
        normCurrNext.x = nextCoord.y - currCoord.y;
        normCurrNext.y = currCoord.x - nextCoord.x;
        
        rightNorm = normPrevCurr + normCurrNext;
        rightNorm = glm::normalize(rightNorm);
        float scale = sqrtf(2. / (1. + glm::dot(normPrevCurr,normCurrNext) ));
        rightNorm *= scale;
        
        if (useScalingVecs) {
            _pointsOut.push_back(currCoord);
            _pointsOut.push_back(currCoord);
            _scalingVecsOut.push_back(rightNorm);
            _scalingVecsOut.push_back(-rightNorm);
        } else {
            _pointsOut.push_back(glm::vec3(currCoord.x + rightNorm.x * _halfWidth, currCoord.y + rightNorm.y * _halfWidth, currCoord.z));
            _pointsOut.push_back(glm::vec3(currCoord.x - rightNorm.x * _halfWidth, currCoord.y - rightNorm.y * _halfWidth, currCoord.z));
        }
        
        if (useTexCoords) {
            float frac = i/(float)lineSize;
            _texCoordOut.push_back(glm::vec2(1.0, frac));
            _texCoordOut.push_back(glm::vec2(0.0, frac));
        }
        
    }
    
    rightNorm = glm::normalize(normCurrNext);
    
    if (useScalingVecs) {
        _pointsOut.push_back(nextCoord);
        _pointsOut.push_back(nextCoord);
        _scalingVecsOut.push_back(rightNorm);
        _scalingVecsOut.push_back(-rightNorm);
    } else {
        _pointsOut.push_back(glm::vec3(nextCoord.x + rightNorm.x * _halfWidth, nextCoord.y + rightNorm.y * _halfWidth, nextCoord.z));
        _pointsOut.push_back(glm::vec3(nextCoord.x - rightNorm.x * _halfWidth, nextCoord.y - rightNorm.y * _halfWidth, nextCoord.z));
    }
    
    if (useTexCoords) {
        _texCoordOut.push_back(glm::vec2(1.0,1.0));
        _texCoordOut.push_back(glm::vec2(0.0,1.0));
    }
    
    for (int i = 0; i < lineSize - 1; i++) {
        _indicesOut.push_back(vertexDataOffset + 2*i+2);
        _indicesOut.push_back(vertexDataOffset + 2*i+1);
        _indicesOut.push_back(vertexDataOffset + 2*i);
        
        _indicesOut.push_back(vertexDataOffset + 2*i+2);
        _indicesOut.push_back(vertexDataOffset + 2*i+3);
        _indicesOut.push_back(vertexDataOffset + 2*i+1);
    }
    
}

void Builders::buildPolyLine(const Line& _line, float _halfWidth, std::vector<glm::vec3>& _pointsOut, std::vector<int>& _indicesOut) {

    buildGeneralPolyLine(_line, _halfWidth, _pointsOut, NO_SCALING_VECS, _indicesOut, NO_TEXCOORDS);
    
}

void Builders::buildPolyLine(const Line& _line, float _halfWidth, std::vector<glm::vec3>& _pointsOut, std::vector<int>& _indicesOut, std::vector<glm::vec2>& _texcoordOut) {
    
    buildGeneralPolyLine(_line, _halfWidth, _pointsOut, NO_SCALING_VECS, _indicesOut, _texcoordOut);
    
}

void Builders::buildScalablePolyLine(const Line& _line, std::vector<glm::vec3>& _pointsOut, std::vector<glm::vec2>& _scalingVecsOut, std::vector<int>& _indicesOut) {
    
    buildGeneralPolyLine(_line, 0, _pointsOut, _scalingVecsOut, _indicesOut, NO_TEXCOORDS);
    
}

void Builders::buildScalablePolyLine(const Line& _line, std::vector<glm::vec3>& _pointsOut, std::vector<glm::vec2>& _scalingVecsOut, std::vector<int>& _indicesOut, std::vector<glm::vec2>& _texcoordOut) {
    
    buildGeneralPolyLine(_line, 0, _pointsOut, _scalingVecsOut, _indicesOut, _texcoordOut);
}

void Builders::buildQuadAtPoint(const Point& _point, const glm::vec3& _normal, float halfWidth, float height, std::vector<glm::vec3>& _pointsOut, std::vector<int>& _indicesOut) {

}<|MERGE_RESOLUTION|>--- conflicted
+++ resolved
@@ -9,7 +9,6 @@
 static auto& NO_TEXCOORDS = *(new std::vector<glm::vec2>); // denotes that texture coordinates should not be used
 static auto& NO_SCALING_VECS = *(new std::vector<glm::vec2>); // denotes that scaling vectors should not be used
 
-<<<<<<< HEAD
 void* alloc(void* _userData, unsigned int _size) {
     return malloc(_size);
 }
@@ -31,10 +30,7 @@
                               64  // extraVertices
                              };
 
-void Builders::buildPolygon(const Polygon& _polygon, std::vector<glm::vec3>& _pointsOut, std::vector<glm::vec3>& _normalOut, std::vector<ushort>& _indicesOut) {
-=======
 void Builders::buildPolygon(const Polygon& _polygon, std::vector<glm::vec3>& _pointsOut, std::vector<glm::vec3>& _normalOut, std::vector<int>& _indicesOut) {
->>>>>>> 976330b0
     
     buildPolygon(_polygon, _pointsOut, _normalOut, _indicesOut, NO_TEXCOORDS);
     
