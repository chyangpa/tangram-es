#include "builders.h"

#include "tesselator.h"
#include "rectangle.h"
#include "geom.h"

<<<<<<< HEAD
#include "glm/gtx/rotate_vector.hpp"
=======
#include <memory>
>>>>>>> 976330b0

static auto& NO_TEXCOORDS = *(new std::vector<glm::vec2>); // denotes that texture coordinates should not be used
static auto& NO_SCALING_VECS = *(new std::vector<glm::vec2>); // denotes that scaling vectors should not be used

void Builders::buildPolygon(const Polygon& _polygon, std::vector<glm::vec3>& _pointsOut, std::vector<glm::vec3>& _normalOut, std::vector<int>& _indicesOut) {
    
    buildPolygon(_polygon, _pointsOut, _normalOut, _indicesOut, NO_TEXCOORDS);
    
}

void Builders::buildPolygon(const Polygon& _polygon, std::vector<glm::vec3>& _pointsOut, std::vector<glm::vec3>& _normalOut, std::vector<int>& _indicesOut, std::vector<glm::vec2>& _texcoordOut) {
    
    TESStesselator* tesselator = tessNewTess(nullptr);
    
    bool useTexCoords = &_texcoordOut != &NO_TEXCOORDS;
    
    // get the number of vertices already added
    int vertexDataOffset = (int)_pointsOut.size();
    
    Rectangle bBox;
    
    if (useTexCoords) {
        // initialize the axis-aligned bounding box of the polygon
        if(_polygon.size() > 0) {
            if(_polygon[0].size() > 0) {
                bBox.set(_polygon[0][0].x, _polygon[0][0].y, 0, 0);
            }
        }
    }
    
    // add polygon contour for every ring
    for (auto& line : _polygon) {
        if (useTexCoords) {
            bBox.growToInclude(line);
        }
        tessAddContour(tesselator, 3, line.data(), sizeof(Point), (int)line.size());
    }
    
    // call the tesselator
    glm::vec3 normal(0.0, 0.0, 1.0);
    
    if( tessTesselate(tesselator, TessWindingRule::TESS_WINDING_NONZERO, TessElementType::TESS_POLYGONS, 3, 3, &normal[0]) ) {
        
        const int numElements = tessGetElementCount(tesselator);
        const TESSindex* tessElements = tessGetElements(tesselator);
        _indicesOut.reserve(_indicesOut.size() + numElements * 3); // Pre-allocate index vector
        for(int i = 0; i < numElements; i++) {
            const TESSindex* tessElement = &tessElements[i * 3];
            for(int j = 0; j < 3; j++) {
                _indicesOut.push_back(tessElement[j] + vertexDataOffset);
            }
        }
        
        const int numVertices = tessGetVertexCount(tesselator);
        const float* tessVertices = tessGetVertices(tesselator);
        _pointsOut.reserve(_pointsOut.size() + numVertices); // Pre-allocate vertex vector
        _normalOut.reserve(_normalOut.size() + numVertices); // Pre-allocate normal vector
        if (useTexCoords) {
            _texcoordOut.reserve(_texcoordOut.size() + numVertices); // Pre-allocate texcoord vector
        }
        for(int i = 0; i < numVertices; i++) {
            if (useTexCoords) {
                float u = mapValue(tessVertices[3*i], bBox.getMinX(), bBox.getMaxX(), 0., 1.);
                float v = mapValue(tessVertices[3*i+1], bBox.getMinY(), bBox.getMaxY(), 0., 1.);
                _texcoordOut.push_back(glm::vec2(u, v));
            }
            _pointsOut.push_back(glm::vec3(tessVertices[3*i], tessVertices[3*i+1], tessVertices[3*i+2]));
            _normalOut.push_back(normal);
        }
    }
    else {
        logMsg("Tesselator cannot tesselate!!\n");
    }
    
    tessDeleteTess(tesselator);
}

void Builders::buildPolygonExtrusion(const Polygon& _polygon, const float& _minHeight, std::vector<glm::vec3>& _pointsOut, std::vector<glm::vec3>& _normalOut, std::vector<int>& _indicesOut) {
    
    buildPolygonExtrusion(_polygon, _minHeight, _pointsOut, _normalOut, _indicesOut, NO_TEXCOORDS);
    
}

void Builders::buildPolygonExtrusion(const Polygon& _polygon, const float& _minHeight, std::vector<glm::vec3>& _pointsOut, std::vector<glm::vec3>& _normalOut, std::vector<int>& _indicesOut, std::vector<glm::vec2>& _texcoordOut) {
    
    int vertexDataOffset = (int)_pointsOut.size();
    
    glm::vec3 upVector(0.0f, 0.0f, 1.0f);
    glm::vec3 normalVector;
    
    bool useTexCoords = &_texcoordOut != &NO_TEXCOORDS;
    
    for (auto& line : _polygon) {
        
        size_t lineSize = line.size();
        _pointsOut.reserve(_pointsOut.size() + lineSize * 4); // Pre-allocate vertex vector
        _normalOut.reserve(_normalOut.size() + lineSize * 4); // Pre-allocate normal vector
        _indicesOut.reserve(_indicesOut.size() + lineSize * 6); // Pre-allocate index vector
        if (useTexCoords) {
            _texcoordOut.reserve(_texcoordOut.size() + lineSize * 4); // Pre-allocate texcoord vector
        }
        
        for (size_t i = 0; i < lineSize - 1; i++) {
            
            normalVector = glm::cross(upVector, (line[i+1] - line[i]));
            normalVector = glm::normalize(normalVector);
            
            // 1st vertex top
            _pointsOut.push_back(line[i]);
            _normalOut.push_back(normalVector);
            
            // 2nd vertex top
            _pointsOut.push_back(line[i+1]);
            _normalOut.push_back(normalVector);
            
            // 1st vertex bottom
            _pointsOut.push_back(glm::vec3(line[i].x, line[i].y, _minHeight));
            _normalOut.push_back(normalVector);
            
            // 2nd vertex bottom
            _pointsOut.push_back(glm::vec3(line[i+1].x, line[i+1].y, _minHeight));
            _normalOut.push_back(normalVector);
            
            //Start the index from the previous state of the vertex Data
            _indicesOut.push_back(vertexDataOffset);
            _indicesOut.push_back(vertexDataOffset + 1);
            _indicesOut.push_back(vertexDataOffset + 2);
            
            _indicesOut.push_back(vertexDataOffset + 1);
            _indicesOut.push_back(vertexDataOffset + 3);
            _indicesOut.push_back(vertexDataOffset + 2);
            
            if (useTexCoords) {
                _texcoordOut.push_back(glm::vec2(1.,0.));
                _texcoordOut.push_back(glm::vec2(0.,0.));
                _texcoordOut.push_back(glm::vec2(1.,1.));
                _texcoordOut.push_back(glm::vec2(0.,1.));
            }
            
            vertexDataOffset += 4;
            
        }
    }
}

<<<<<<< HEAD
// Get 2D perpendicular of to points
glm::vec2 perp(const glm::vec3& _v1, const glm::vec3& _v2 ){
    return glm::vec2(_v2.y - _v1.y, _v1.x - _v2.x);
}

// Get 2D vector rotated 
glm::vec2 rotate (const glm::vec2& _v,float _angle) {
    float vr = glm::length(_v);
    float va = std::atan2(_v.y,_v.x);
    return glm::vec2( vr * std::cos(va+_angle),
                      vr * std::sin(va+_angle) );
};

// Add a single vertex acording the information it have and need
void addVertex(const glm::vec3& _coord, const glm::vec2& _normal, const glm::vec2& _uv, float _halfWidth,
                std::vector<glm::vec3>& _pointsOut, std::vector<glm::vec2>& _scalingVecsOut, std::vector<glm::vec2>& _texCoordOut){

    if(&_scalingVecsOut != &NO_SCALING_VECS){
        _pointsOut.push_back(_coord);
        _scalingVecsOut.push_back(_normal);
    } else {
        _pointsOut.push_back(glm::vec3( _coord.x + _normal.x * _halfWidth, 
                                        _coord.y + _normal.y * _halfWidth, 
                                        _coord.z ));
    }

    if(&_texCoordOut != &NO_TEXCOORDS){
         _texCoordOut.push_back(_uv);
    }
}

//  Add to equidistant pairs of vertices to then be indexed in LINE_STRIP indexes
void addVertexPair (const glm::vec3& _coord, const glm::vec2& _normal, float _pct, float _halfWidth,
                    std::vector<glm::vec3>& _pointsOut, std::vector<glm::vec2>& _scalingVecsOut, std::vector<glm::vec2>& _texCoordOut){

    addVertex(_coord, _normal, glm::vec2(1.0,_pct*1.0), _halfWidth, _pointsOut, _scalingVecsOut, _texCoordOut);
    addVertex(_coord, -_normal, glm::vec2(0.0,_pct*1.0), _halfWidth, _pointsOut, _scalingVecsOut, _texCoordOut);
}

// Index pairs of vertices to make triangles based like LINE_STRIP
void indexPairs ( int _nPairs, int _vertexDataOffset, std::vector<Builders::ushort>& _indicesOut) {
    for (int i = 0; i < _nPairs; i++) {
        _indicesOut.push_back(_vertexDataOffset + 2*i+2);
        _indicesOut.push_back(_vertexDataOffset + 2*i+1);
        _indicesOut.push_back(_vertexDataOffset + 2*i);
        
        _indicesOut.push_back(_vertexDataOffset + 2*i+2);
        _indicesOut.push_back(_vertexDataOffset + 2*i+3);
        _indicesOut.push_back(_vertexDataOffset + 2*i+1);
    }
}

//  Tessalate a FAN geometry between points A       B
//  using their normals from a center        \ . . /
//  and interpolating their UVs               \ p /
//                                             \./
//                                              C
void addFan (const glm::vec3& _coord, 
             const glm::vec2& _nA, const glm::vec2& _nC, const glm::vec2& _nB, 
             const glm::vec2& _uA, const glm::vec2& _uC, const glm::vec2& _uB, 
             bool _isSigned, int _numTriangles, 
             float _halfWidth, std::vector<glm::vec3>& _pointsOut, std::vector<glm::vec2>& _scalingVecsOut, std::vector<Builders::ushort>& _indicesOut, std::vector<glm::vec2>& _texCoordOut) {

    int vertexDataOffset = _pointsOut.size();

    if (_numTriangles < 1) {
        return;
    }

    glm::vec2 normCurr = _nA;
    glm::vec2 normPrev = glm::vec2(0.0,0.0);

    float angle_delta = glm::dot(_nA, _nB);
    if (angle_delta < -1.0) {
        angle_delta = -1.0;
    } else if (angle_delta > 1.0){
        angle_delta = 1.0;
    }
    angle_delta = std::acos(angle_delta)/(float)_numTriangles;

    if (!_isSigned) {
        angle_delta *= -1;
    }

    glm::vec2 uvCurr = _uA;
    glm::vec2 uv_delta = (_uB-_uA)/(float)_numTriangles;

    //  Add the first and CENTER vertex 
    //  The triangles will be composed on FAN style arround it
    addVertex(_coord, _nC, _uC, _halfWidth, _pointsOut, _scalingVecsOut, _texCoordOut);

    //  Add first corner
    addVertex(_coord, normCurr, _uA, _halfWidth, _pointsOut, _scalingVecsOut, _texCoordOut);

    // Iterate through the rest of the coorners
    for (int i = 0; i < _numTriangles; i++) {
        normPrev = glm::normalize(normCurr);
        normCurr = rotate( glm::normalize(normCurr), angle_delta);     //  Rotate the extrusion normal

        if (_numTriangles == 4 && (i == 0 || i == _numTriangles - 2)) {
            float scale = 2.0 / (1.0 + std::fabs(glm::dot(normPrev, normCurr)));
            normCurr *= scale*scale;
        }

        uvCurr = uvCurr+uv_delta;

        addVertex(_coord, normCurr, uvCurr, _halfWidth, _pointsOut, _scalingVecsOut, _texCoordOut);      //  Add computed corner
    }

    for (int i = 0; i < _numTriangles; i++) {
        if (_isSigned) {
            _indicesOut.push_back(vertexDataOffset + i+2);
            _indicesOut.push_back(vertexDataOffset );
            _indicesOut.push_back(vertexDataOffset + i+1);
        } else {
            _indicesOut.push_back(vertexDataOffset + i+1);
            _indicesOut.push_back(vertexDataOffset );
            _indicesOut.push_back(vertexDataOffset + i+2);
        }
    }
}

//  Function to add the vertex need for line caps,
//  because re-use the buffers needs to be at the end
void addCap (const glm::vec3& _coord, const glm::vec2& _normal, 
             int _numCorners, bool _isBeginning,
             float _halfWidth, std::vector<glm::vec3>& _pointsOut, std::vector<glm::vec2>& _scalingVecsOut, std::vector<Builders::ushort>& _indicesOut, std::vector<glm::vec2>& _texCoordOut ) {

    if (_numCorners < 1) {
        return;
    }

    // UVs
    glm::vec2 uvA = glm::vec2(0.0,0.0); // Begining angle UVs
    glm::vec2 uvC = glm::vec2(0.5,0.0); // center point UVs
    glm::vec2 uvB = glm::vec2(1.0,0.0); // Ending angle UVs
 
    if (!_isBeginning) {
        uvA = glm::vec2(0.0,1.0);       // Begining angle UVs
        uvC = glm::vec2(0.5,1.0);       // center point UVs
        uvB = glm::vec2(1.0,1.0);       // Ending angle UVs
    }

    addFan( _coord, 
            -_normal, glm::vec2(0,0), _normal, 
            uvA, uvC, uvB, 
            _isBeginning, _numCorners*2, 
            _halfWidth, _pointsOut, _scalingVecsOut, _indicesOut, _texCoordOut);
}

//  Cross product
float signed_area (const glm::vec3& _v1, const glm::vec3& _v2, const glm::vec3& _v3) {
    return (_v2.x-_v1.x)*(_v3.y-_v1.y) - (_v3.x-_v1.x)*(_v2.y-_v1.y);
};

/* TODO:
 *      - this is taken from WebGL needs a better adaptation
 *      - Take a look to https://github.com/tangrams/tangram/blob/master/src/gl/gl_builders.js#L581
 */ 
float valuesWithinTolerance ( float _a, float _b, float _tolerance = 1.0) {
    return std::abs(_a - _b) < _tolerance;
}

// Tests if a line segment (from point A to B) is nearly coincident with the edge of a tile
bool isOnTileEdge (const glm::vec3& _pa, const glm::vec3& _pb) {
    float tolerance = 3.0; // tweak this adjust if catching too few/many line segments near tile edges
                                            // TODO: make tolerance configurable by source if necessary
    glm::vec2 tile_min = glm::vec2(-1.0,-1.0);
    glm::vec2 tile_max = glm::vec2(1.0,1.0);

    // std::string edge = "";
    if (valuesWithinTolerance(_pa.x, tile_min.x, tolerance) && valuesWithinTolerance(_pb.x, tile_min.x, tolerance)) {
        // edge = 'left';
        return true;
    }
    else if (valuesWithinTolerance(_pa.x, tile_max.x, tolerance) && valuesWithinTolerance(_pb.x, tile_max.x, tolerance)) {
        // edge = 'right';
        return true;
    }
    else if (valuesWithinTolerance(_pa.y, tile_min.y, tolerance) && valuesWithinTolerance(_pb.y, tile_min.y, tolerance)) {
        // edge = 'top';
        return true;
    }
    else if (valuesWithinTolerance(_pa.y, tile_max.y, tolerance) && valuesWithinTolerance(_pb.y, tile_max.y, tolerance)) {
        // edge = 'bottom';
        return true;
    }
    // return edge;
    return false;
}

void buildGeneralPolyLine(const Line& _line, float _halfWidth, 
                          std::vector<glm::vec3>& _pointsOut, std::vector<glm::vec2>& _scalingVecsOut, std::vector<Builders::ushort>& _indicesOut, std::vector<glm::vec2>& _texCoordOut, 
                          const std::string& _cap, const std::string& _join, bool _closed_polygon, bool _remove_tile_edges) {

    // TODO:
    //      This flags have to be pass from the style:
    //

    using Builders::ushort;
=======
void buildGeneralPolyLine(const Line& _line, float _halfWidth, std::vector<glm::vec3>& _pointsOut, std::vector<glm::vec2>& _scalingVecsOut, std::vector<int>& _indicesOut, std::vector<glm::vec2>& _texCoordOut) {
>>>>>>> 976330b0
    
    size_t lineSize = _line.size();
    
    if (lineSize < 2) {
        return;
    }
    
<<<<<<< HEAD
    // TODO:
    //      - pre-allocate vectors?? how?
    //      - Solution: 
    //                  1. calculate the worst scenerio
    //
    // _pointsOut.reserve(_pointsOut.size() + lineSize * 2); // Pre-allocate vertex vector
    // _indicesOut.reserve(_indicesOut.size() + (lineSize - 1) * 6); // Pre-allocate index vector
    // if (useTexCoords) {
    //     _texCoordOut.reserve(_texCoordOut.size() + lineSize * 2); // Pre-allocate texcoords vector
    // }
    // if (useScalingVecs) {
    //     _scalingVecsOut.reserve(_scalingVecsOut.size() + lineSize * 2); // Pre-allocate scalingvec vector
    // }
    
    glm::vec3 coordPrev, coordCurr, coordNext;
    glm::vec2 normPrev, normCurr, normNext;

    int cornersOnCap = (_cap == "square")? 2 : ((_cap == "round")? 4 : 0);  // Butt is the implicit default
    int trianglesOnJoin = (_join == "bevel")? 1 : ((_join == "round")? 5 : 0);  // Miter is the implicit default

    ushort vertexDataOffset = (ushort)_pointsOut.size();
    ushort nPairs = 0;
=======
    int vertexDataOffset = (int)_pointsOut.size();
>>>>>>> 976330b0
    
    bool isPrev = false;
    bool isNext = false;;
    
    for (size_t i = 0; i < lineSize; i++) {

        //  There is an next one?
        isNext = i+1 < lineSize;

        if (isPrev) {
            // If there is a previus one, copy the current (previous) values on *Prev values
            coordPrev = coordCurr;
            normPrev = glm::normalize( perp(coordPrev, _line[i]) );
        }
        else if (i == 0 && _closed_polygon){
            // If is the first point and is a close polygon
            // TODO   
            bool needToClose = true;
            if (_remove_tile_edges) {
                if( isOnTileEdge(_line[i], _line[lineSize-2])) {
                    needToClose = false;
                }
            }

            if (needToClose) {
                coordPrev = _line[lineSize-2];
                normPrev = glm::normalize(perp(coordPrev, _line[i]));
                isPrev = true;
            }
        }

        // Assign current coordinate
        coordCurr = _line[i];

        if (isNext) {
            coordNext = _line[i+1];
        } 
        else if (_closed_polygon) {
            // If is the last point a close polygon
            coordNext = _line[1];
            isNext = true;
        }

        if (isNext) {
            // If is not the last one get next coordinates and calculate the right normal

            normNext = glm::normalize(perp(coordCurr, coordNext));
            if (_remove_tile_edges) {
                if (isOnTileEdge(coordCurr, coordNext) ) {
                    normCurr = glm::normalize(perp(coordPrev, coordCurr));
                    if (isPrev) {
                        addVertexPair(coordCurr, normCurr, (float)i/(float)lineSize, _halfWidth, _pointsOut, _scalingVecsOut, _texCoordOut);
                        nPairs++;

                        // Add vertices to buffer acording their index
                        indexPairs(nPairs, vertexDataOffset, _indicesOut);
                        vertexDataOffset = (ushort)_pointsOut.size();
                        nPairs = 0;
                    }
                    isPrev = false;
                    continue;
                }
            }
        }

        //  Compute current normal
        if (isPrev) {
            //  If there is a PREVIUS ...
            if (isNext) {
                // ... and a NEXT ONE, compute previus and next normals (scaled by the angle with the last prev)
                normCurr = glm::normalize(normPrev + normNext);
                float scale = 2.0f / (1.0f + std::fabs(glm::dot(normPrev, normCurr)));
                normCurr *= scale*scale;
            } else {
                // ... and there is NOT a NEXT ONE, copy the previus next one (which is the current one)
                normCurr = glm::normalize(perp(coordPrev, coordCurr));
            }
        } else {
            // If is NOT a PREVIUS ...
            if (isNext) {
                // ... and a NEXT ONE,
                normNext = glm::normalize(perp(coordCurr, coordNext));
                normCurr = normNext;
            } else {
                // ... and NOT a NEXT ONE, nothing to do (without prev or next one this is just a point)
                continue;
            }
        }

        if (isPrev || isNext) {
            // If is the BEGINING of a LINE
            if (i == 0 && !isPrev && !_closed_polygon) {
                // Add previus vertices to buffer and reset the index pairs counter
                // Because we are going to add more triangles.
                indexPairs(nPairs, vertexDataOffset, _indicesOut);
                
                addCap( coordCurr, normCurr,
                        cornersOnCap, true, 
                        _halfWidth, _pointsOut, _scalingVecsOut, _indicesOut, _texCoordOut);

                vertexDataOffset = (ushort)_pointsOut.size();
                nPairs = 0;
            }

            // If is a JOIN
            if(trianglesOnJoin != 0 && isPrev && isNext) {
                // Add previus vertices to buffer and reset the index pairs counter
                // Because we are going to add more triangles.

                bool isSigned = signed_area(coordPrev, coordCurr, coordNext) > 0;

                glm::vec2 nA = normPrev;     // normal to point A (aT)
                glm::vec2 nC = -normCurr;    // normal to center (-vP)
                glm::vec2 nB = normNext;     // normal to point B (bT)

                float pct = (float)i/(float)lineSize;

                glm::vec2 uA = glm::vec2(1.0,pct);
                glm::vec2 uC = glm::vec2(0.0,pct);
                glm::vec2 uB = glm::vec2(1.0,pct);
                
                if (isSigned) {
                    addVertex(coordCurr, nA, uA, _halfWidth, _pointsOut, _scalingVecsOut, _texCoordOut);
                    addVertex(coordCurr, nC, uC, _halfWidth, _pointsOut, _scalingVecsOut, _texCoordOut);
                } else {
                    nA = -normPrev;
                    nC = normCurr;
                    nB = -normNext;
                    uA = glm::vec2(0.0,pct);
                    uC = glm::vec2(1.0,pct);
                    uB = glm::vec2(0.0,pct);
                    addVertex(coordCurr, nC, uC, _halfWidth, _pointsOut, _scalingVecsOut, _texCoordOut);
                    addVertex(coordCurr, nA, uA, _halfWidth, _pointsOut, _scalingVecsOut, _texCoordOut);
                }

                // nPairs++;

                indexPairs(nPairs, vertexDataOffset, _indicesOut);

                addFan( coordCurr, nA, nC, nB, uA, uC, uB, isSigned, trianglesOnJoin, 
                        _halfWidth, _pointsOut, _scalingVecsOut, _indicesOut, _texCoordOut);

                vertexDataOffset = (ushort)_pointsOut.size();
                nPairs = 0;

                if (isSigned) {
                    addVertex(coordCurr, nB, uB, _halfWidth, _pointsOut, _scalingVecsOut, _texCoordOut);
                    addVertex(coordCurr, nC, uC, _halfWidth, _pointsOut, _scalingVecsOut, _texCoordOut);
                } else {
                    addVertex(coordCurr, nC, uC, _halfWidth, _pointsOut, _scalingVecsOut, _texCoordOut);
                    addVertex(coordCurr, nB, uB, _halfWidth, _pointsOut, _scalingVecsOut, _texCoordOut);
                }
                
            } else {
                addVertexPair(  coordCurr, normCurr, 
                                (float)i/((float)lineSize-1.0), 
                                _halfWidth, _pointsOut, _scalingVecsOut, _texCoordOut);
            }
            
            if (isNext) {
               nPairs++;
            }

            isPrev = true;
        }
    }
<<<<<<< HEAD

    // Add vertices to buffer acording their index
    indexPairs(nPairs, vertexDataOffset, _indicesOut);
    vertexDataOffset = (ushort)_pointsOut.size();
    nPairs = 0;

    // If is the END OF a LINE
    if(!_closed_polygon) {
        addCap(coordCurr, normCurr, cornersOnCap , false, _halfWidth, _pointsOut, _scalingVecsOut, _indicesOut, _texCoordOut);
        vertexDataOffset = (ushort)_pointsOut.size();
        nPairs = 0;
=======
    
    if (useTexCoords) {
        _texCoordOut.push_back(glm::vec2(1.0,1.0));
        _texCoordOut.push_back(glm::vec2(0.0,1.0));
    }
    
    for (int i = 0; i < lineSize - 1; i++) {
        _indicesOut.push_back(vertexDataOffset + 2*i+2);
        _indicesOut.push_back(vertexDataOffset + 2*i+1);
        _indicesOut.push_back(vertexDataOffset + 2*i);
        
        _indicesOut.push_back(vertexDataOffset + 2*i+2);
        _indicesOut.push_back(vertexDataOffset + 2*i+3);
        _indicesOut.push_back(vertexDataOffset + 2*i+1);
>>>>>>> 976330b0
    }
}

<<<<<<< HEAD
void Builders::buildPolyLine(const Line& _line, float _halfWidth, 
                             std::vector<glm::vec3>& _pointsOut, std::vector<ushort>& _indicesOut,
                             const std::string& _cap, const std::string& _join, bool _closed_polygon, bool _remove_tile_edges) {
=======
void Builders::buildPolyLine(const Line& _line, float _halfWidth, std::vector<glm::vec3>& _pointsOut, std::vector<int>& _indicesOut) {
>>>>>>> 976330b0

    buildGeneralPolyLine(_line, _halfWidth, _pointsOut, NO_SCALING_VECS, _indicesOut, NO_TEXCOORDS, _cap, _join, _closed_polygon, _remove_tile_edges);
    
}

<<<<<<< HEAD
void Builders::buildPolyLine(const Line& _line, float _halfWidth, 
                             std::vector<glm::vec3>& _pointsOut, std::vector<ushort>& _indicesOut, std::vector<glm::vec2>& _texcoordOut,
                             const std::string& _cap, const std::string& _join, bool _closed_polygon, bool _remove_tile_edges) {
=======
void Builders::buildPolyLine(const Line& _line, float _halfWidth, std::vector<glm::vec3>& _pointsOut, std::vector<int>& _indicesOut, std::vector<glm::vec2>& _texcoordOut) {
>>>>>>> 976330b0
    
    buildGeneralPolyLine(_line, _halfWidth, _pointsOut, NO_SCALING_VECS, _indicesOut, _texcoordOut, _cap, _join, _closed_polygon, _remove_tile_edges);
    
}

<<<<<<< HEAD
void Builders::buildScalablePolyLine(const Line& _line, 
                                     std::vector<glm::vec3>& _pointsOut, std::vector<glm::vec2>& _scalingVecsOut, std::vector<ushort>& _indicesOut,
                                     const std::string& _cap, const std::string& _join, bool _closed_polygon, bool _remove_tile_edges) {
=======
void Builders::buildScalablePolyLine(const Line& _line, std::vector<glm::vec3>& _pointsOut, std::vector<glm::vec2>& _scalingVecsOut, std::vector<int>& _indicesOut) {
>>>>>>> 976330b0
    
    buildGeneralPolyLine(_line, 0, _pointsOut, _scalingVecsOut, _indicesOut, NO_TEXCOORDS, _cap, _join, _closed_polygon, _remove_tile_edges);
    
}

<<<<<<< HEAD
void Builders::buildScalablePolyLine(const Line& _line, 
                                     std::vector<glm::vec3>& _pointsOut, std::vector<glm::vec2>& _scalingVecsOut, std::vector<ushort>& _indicesOut, std::vector<glm::vec2>& _texcoordOut,
                                     const std::string& _cap, const std::string& _join, bool _closed_polygon, bool _remove_tile_edges) {
=======
void Builders::buildScalablePolyLine(const Line& _line, std::vector<glm::vec3>& _pointsOut, std::vector<glm::vec2>& _scalingVecsOut, std::vector<int>& _indicesOut, std::vector<glm::vec2>& _texcoordOut) {
>>>>>>> 976330b0
    
    buildGeneralPolyLine(_line, 0, _pointsOut, _scalingVecsOut, _indicesOut, _texcoordOut, _cap, _join, _closed_polygon, _remove_tile_edges);
}

void Builders::buildQuadAtPoint(const Point& _point, const glm::vec3& _normal, float halfWidth, float height, std::vector<glm::vec3>& _pointsOut, std::vector<int>& _indicesOut) {

}<|MERGE_RESOLUTION|>--- conflicted
+++ resolved
@@ -4,11 +4,7 @@
 #include "rectangle.h"
 #include "geom.h"
 
-<<<<<<< HEAD
-#include "glm/gtx/rotate_vector.hpp"
-=======
 #include <memory>
->>>>>>> 976330b0
 
 static auto& NO_TEXCOORDS = *(new std::vector<glm::vec2>); // denotes that texture coordinates should not be used
 static auto& NO_SCALING_VECS = *(new std::vector<glm::vec2>); // denotes that scaling vectors should not be used
@@ -154,7 +150,6 @@
     }
 }
 
-<<<<<<< HEAD
 // Get 2D perpendicular of to points
 glm::vec2 perp(const glm::vec3& _v1, const glm::vec3& _v2 ){
     return glm::vec2(_v2.y - _v1.y, _v1.x - _v2.x);
@@ -166,7 +161,7 @@
     float va = std::atan2(_v.y,_v.x);
     return glm::vec2( vr * std::cos(va+_angle),
                       vr * std::sin(va+_angle) );
-};
+}
 
 // Add a single vertex acording the information it have and need
 void addVertex(const glm::vec3& _coord, const glm::vec2& _normal, const glm::vec2& _uv, float _halfWidth,
@@ -195,7 +190,7 @@
 }
 
 // Index pairs of vertices to make triangles based like LINE_STRIP
-void indexPairs ( int _nPairs, int _vertexDataOffset, std::vector<Builders::ushort>& _indicesOut) {
+void indexPairs ( int _nPairs, int _vertexDataOffset, std::vector<int>& _indicesOut) {
     for (int i = 0; i < _nPairs; i++) {
         _indicesOut.push_back(_vertexDataOffset + 2*i+2);
         _indicesOut.push_back(_vertexDataOffset + 2*i+1);
@@ -216,7 +211,7 @@
              const glm::vec2& _nA, const glm::vec2& _nC, const glm::vec2& _nB, 
              const glm::vec2& _uA, const glm::vec2& _uC, const glm::vec2& _uB, 
              bool _isSigned, int _numTriangles, 
-             float _halfWidth, std::vector<glm::vec3>& _pointsOut, std::vector<glm::vec2>& _scalingVecsOut, std::vector<Builders::ushort>& _indicesOut, std::vector<glm::vec2>& _texCoordOut) {
+             float _halfWidth, std::vector<glm::vec3>& _pointsOut, std::vector<glm::vec2>& _scalingVecsOut, std::vector<int>& _indicesOut, std::vector<glm::vec2>& _texCoordOut) {
 
     int vertexDataOffset = _pointsOut.size();
 
@@ -281,7 +276,7 @@
 //  because re-use the buffers needs to be at the end
 void addCap (const glm::vec3& _coord, const glm::vec2& _normal, 
              int _numCorners, bool _isBeginning,
-             float _halfWidth, std::vector<glm::vec3>& _pointsOut, std::vector<glm::vec2>& _scalingVecsOut, std::vector<Builders::ushort>& _indicesOut, std::vector<glm::vec2>& _texCoordOut ) {
+             float _halfWidth, std::vector<glm::vec3>& _pointsOut, std::vector<glm::vec2>& _scalingVecsOut, std::vector<int>& _indicesOut, std::vector<glm::vec2>& _texCoordOut ) {
 
     if (_numCorners < 1) {
         return;
@@ -347,25 +342,18 @@
 }
 
 void buildGeneralPolyLine(const Line& _line, float _halfWidth, 
-                          std::vector<glm::vec3>& _pointsOut, std::vector<glm::vec2>& _scalingVecsOut, std::vector<Builders::ushort>& _indicesOut, std::vector<glm::vec2>& _texCoordOut, 
+                          std::vector<glm::vec3>& _pointsOut, std::vector<glm::vec2>& _scalingVecsOut, std::vector<int>& _indicesOut, std::vector<glm::vec2>& _texCoordOut, 
                           const std::string& _cap, const std::string& _join, bool _closed_polygon, bool _remove_tile_edges) {
 
     // TODO:
     //      This flags have to be pass from the style:
-    //
-
-    using Builders::ushort;
-=======
-void buildGeneralPolyLine(const Line& _line, float _halfWidth, std::vector<glm::vec3>& _pointsOut, std::vector<glm::vec2>& _scalingVecsOut, std::vector<int>& _indicesOut, std::vector<glm::vec2>& _texCoordOut) {
->>>>>>> 976330b0
-    
+    //    
     size_t lineSize = _line.size();
     
     if (lineSize < 2) {
         return;
     }
     
-<<<<<<< HEAD
     // TODO:
     //      - pre-allocate vectors?? how?
     //      - Solution: 
@@ -386,11 +374,8 @@
     int cornersOnCap = (_cap == "square")? 2 : ((_cap == "round")? 4 : 0);  // Butt is the implicit default
     int trianglesOnJoin = (_join == "bevel")? 1 : ((_join == "round")? 5 : 0);  // Miter is the implicit default
 
-    ushort vertexDataOffset = (ushort)_pointsOut.size();
-    ushort nPairs = 0;
-=======
     int vertexDataOffset = (int)_pointsOut.size();
->>>>>>> 976330b0
+    int nPairs = 0;
     
     bool isPrev = false;
     bool isNext = false;;
@@ -447,7 +432,7 @@
 
                         // Add vertices to buffer acording their index
                         indexPairs(nPairs, vertexDataOffset, _indicesOut);
-                        vertexDataOffset = (ushort)_pointsOut.size();
+                        vertexDataOffset = (int)_pointsOut.size();
                         nPairs = 0;
                     }
                     isPrev = false;
@@ -491,7 +476,7 @@
                         cornersOnCap, true, 
                         _halfWidth, _pointsOut, _scalingVecsOut, _indicesOut, _texCoordOut);
 
-                vertexDataOffset = (ushort)_pointsOut.size();
+                vertexDataOffset = (int)_pointsOut.size();
                 nPairs = 0;
             }
 
@@ -533,7 +518,7 @@
                 addFan( coordCurr, nA, nC, nB, uA, uC, uB, isSigned, trianglesOnJoin, 
                         _halfWidth, _pointsOut, _scalingVecsOut, _indicesOut, _texCoordOut);
 
-                vertexDataOffset = (ushort)_pointsOut.size();
+                vertexDataOffset = (int)_pointsOut.size();
                 nPairs = 0;
 
                 if (isSigned) {
@@ -557,80 +542,47 @@
             isPrev = true;
         }
     }
-<<<<<<< HEAD
 
     // Add vertices to buffer acording their index
     indexPairs(nPairs, vertexDataOffset, _indicesOut);
-    vertexDataOffset = (ushort)_pointsOut.size();
+    vertexDataOffset = (int)_pointsOut.size();
     nPairs = 0;
 
     // If is the END OF a LINE
     if(!_closed_polygon) {
         addCap(coordCurr, normCurr, cornersOnCap , false, _halfWidth, _pointsOut, _scalingVecsOut, _indicesOut, _texCoordOut);
-        vertexDataOffset = (ushort)_pointsOut.size();
+        vertexDataOffset = (int)_pointsOut.size();
         nPairs = 0;
-=======
-    
-    if (useTexCoords) {
-        _texCoordOut.push_back(glm::vec2(1.0,1.0));
-        _texCoordOut.push_back(glm::vec2(0.0,1.0));
-    }
-    
-    for (int i = 0; i < lineSize - 1; i++) {
-        _indicesOut.push_back(vertexDataOffset + 2*i+2);
-        _indicesOut.push_back(vertexDataOffset + 2*i+1);
-        _indicesOut.push_back(vertexDataOffset + 2*i);
-        
-        _indicesOut.push_back(vertexDataOffset + 2*i+2);
-        _indicesOut.push_back(vertexDataOffset + 2*i+3);
-        _indicesOut.push_back(vertexDataOffset + 2*i+1);
->>>>>>> 976330b0
-    }
-}
-
-<<<<<<< HEAD
+    }
+}
+
 void Builders::buildPolyLine(const Line& _line, float _halfWidth, 
-                             std::vector<glm::vec3>& _pointsOut, std::vector<ushort>& _indicesOut,
+                             std::vector<glm::vec3>& _pointsOut, std::vector<int>& _indicesOut,
                              const std::string& _cap, const std::string& _join, bool _closed_polygon, bool _remove_tile_edges) {
-=======
-void Builders::buildPolyLine(const Line& _line, float _halfWidth, std::vector<glm::vec3>& _pointsOut, std::vector<int>& _indicesOut) {
->>>>>>> 976330b0
 
     buildGeneralPolyLine(_line, _halfWidth, _pointsOut, NO_SCALING_VECS, _indicesOut, NO_TEXCOORDS, _cap, _join, _closed_polygon, _remove_tile_edges);
     
 }
 
-<<<<<<< HEAD
 void Builders::buildPolyLine(const Line& _line, float _halfWidth, 
-                             std::vector<glm::vec3>& _pointsOut, std::vector<ushort>& _indicesOut, std::vector<glm::vec2>& _texcoordOut,
+                             std::vector<glm::vec3>& _pointsOut, std::vector<int>& _indicesOut, std::vector<glm::vec2>& _texcoordOut,
                              const std::string& _cap, const std::string& _join, bool _closed_polygon, bool _remove_tile_edges) {
-=======
-void Builders::buildPolyLine(const Line& _line, float _halfWidth, std::vector<glm::vec3>& _pointsOut, std::vector<int>& _indicesOut, std::vector<glm::vec2>& _texcoordOut) {
->>>>>>> 976330b0
     
     buildGeneralPolyLine(_line, _halfWidth, _pointsOut, NO_SCALING_VECS, _indicesOut, _texcoordOut, _cap, _join, _closed_polygon, _remove_tile_edges);
     
 }
 
-<<<<<<< HEAD
 void Builders::buildScalablePolyLine(const Line& _line, 
-                                     std::vector<glm::vec3>& _pointsOut, std::vector<glm::vec2>& _scalingVecsOut, std::vector<ushort>& _indicesOut,
+                                     std::vector<glm::vec3>& _pointsOut, std::vector<glm::vec2>& _scalingVecsOut, std::vector<int>& _indicesOut,
                                      const std::string& _cap, const std::string& _join, bool _closed_polygon, bool _remove_tile_edges) {
-=======
-void Builders::buildScalablePolyLine(const Line& _line, std::vector<glm::vec3>& _pointsOut, std::vector<glm::vec2>& _scalingVecsOut, std::vector<int>& _indicesOut) {
->>>>>>> 976330b0
     
     buildGeneralPolyLine(_line, 0, _pointsOut, _scalingVecsOut, _indicesOut, NO_TEXCOORDS, _cap, _join, _closed_polygon, _remove_tile_edges);
     
 }
 
-<<<<<<< HEAD
 void Builders::buildScalablePolyLine(const Line& _line, 
-                                     std::vector<glm::vec3>& _pointsOut, std::vector<glm::vec2>& _scalingVecsOut, std::vector<ushort>& _indicesOut, std::vector<glm::vec2>& _texcoordOut,
+                                     std::vector<glm::vec3>& _pointsOut, std::vector<glm::vec2>& _scalingVecsOut, std::vector<int>& _indicesOut, std::vector<glm::vec2>& _texcoordOut,
                                      const std::string& _cap, const std::string& _join, bool _closed_polygon, bool _remove_tile_edges) {
-=======
-void Builders::buildScalablePolyLine(const Line& _line, std::vector<glm::vec3>& _pointsOut, std::vector<glm::vec2>& _scalingVecsOut, std::vector<int>& _indicesOut, std::vector<glm::vec2>& _texcoordOut) {
->>>>>>> 976330b0
     
     buildGeneralPolyLine(_line, 0, _pointsOut, _scalingVecsOut, _indicesOut, _texcoordOut, _cap, _join, _closed_polygon, _remove_tile_edges);
 }
