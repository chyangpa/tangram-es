#pragma once

#include <string>
#include <sstream>
#include <vector>
#include <memory>
#include <functional>

#include "tileID.h"

#ifdef PLATFORM_ANDROID

struct _JNIEnv;
typedef _JNIEnv JNIEnv;
class _jobject;
typedef _jobject* jobject;
<<<<<<< HEAD
void cacheJniEnv(JNIEnv* _jniEnv);
void cacheTangramInstance(jobject _tangramInstance);
void setAssetManager(jobject _assetManager);
=======
class _jbyteArray;
typedef _jbyteArray* jbyteArray;

void setupJniEnv(JNIEnv* _jniEnv, jobject _tangramInstance, jobject _assetManager);
void networkDataBridge(JNIEnv* jniEnv, jbyteArray jFetchedBytes, int tileIDx, int tileIDy, int tileIDz, int dataSourceID);
#endif

#if (defined PLATFORM_IOS) && (defined __OBJC__)
#import "ViewController.h"
void setViewController(ViewController* _controller);
>>>>>>> f8b6c134
#endif

#include <string>
#include <sstream>
#include <memory>

#include "tileID.h"

/* Print a formatted message to the console
 *
 * Uses printf syntax to write a string to stderr (or logcat, on Android)
 */
void logMsg(const char* fmt, ...);

/* Request that a new frame be rendered by the windowing system
 */
void requestRender();

/* If called with 'true', the windowing system will re-draw frames continuously;
 * otherwise new frames will only be drawn when 'requestRender' is called. 
 */
void setContinuousRendering(bool _isContinuous);

bool isContinuousRendering();

/* Read a bundled resource file as a string
 * 
 * Opens the file at the given relative path and returns a string with its contents.
 * _path is the location of the file within the core/resources folder. If the file
 * cannot be found or read, the returned string is empty. 
 */
std::string stringFromResource(const char* _path);

/* Read and allocates size bytes of memory  
 *
 * Similarly to stringFromResource, _path is the location of file within 
 * core/resources. If the file cannot be read nothing is allocated and 
 * a nullptr is returned.
 * _size is is an in/out parameter to retrieve the size in bytes of the 
 * allocated file
 */ 
unsigned char* bytesFromResource(const char* _path, unsigned int* _size);

bool streamFromHttpASync(const std::string& _url, const TileID& _tileID, const int _dataSourceID);

void cancelNetworkRequest(const std::string& _url);
<<<<<<< HEAD
=======

void setNetworkRequestCallback(std::function<void(std::vector<char>&&, TileID, int)>&& _callback);
>>>>>>> f8b6c134
<|MERGE_RESOLUTION|>--- conflicted
+++ resolved
@@ -14,11 +14,6 @@
 typedef _JNIEnv JNIEnv;
 class _jobject;
 typedef _jobject* jobject;
-<<<<<<< HEAD
-void cacheJniEnv(JNIEnv* _jniEnv);
-void cacheTangramInstance(jobject _tangramInstance);
-void setAssetManager(jobject _assetManager);
-=======
 class _jbyteArray;
 typedef _jbyteArray* jbyteArray;
 
@@ -29,14 +24,9 @@
 #if (defined PLATFORM_IOS) && (defined __OBJC__)
 #import "ViewController.h"
 void setViewController(ViewController* _controller);
->>>>>>> f8b6c134
 #endif
 
 #include <string>
-#include <sstream>
-#include <memory>
-
-#include "tileID.h"
 
 /* Print a formatted message to the console
  *
@@ -76,8 +66,5 @@
 bool streamFromHttpASync(const std::string& _url, const TileID& _tileID, const int _dataSourceID);
 
 void cancelNetworkRequest(const std::string& _url);
-<<<<<<< HEAD
-=======
 
 void setNetworkRequestCallback(std::function<void(std::vector<char>&&, TileID, int)>&& _callback);
->>>>>>> f8b6c134
