--- conflicted
+++ resolved
@@ -45,17 +45,10 @@
 
     decltype(parameters) merged;
 
-<<<<<<< HEAD
     auto myIt = parameters.begin(), myEnd = parameters.end();
     auto otherIt = _other.parameters.begin(), otherEnd = _other.parameters.end();
     while (myIt != myEnd && otherIt != otherEnd) {
-        auto c = myIt->key.compare(otherIt->key);
-=======
-    auto mIt = parameters.begin(), mEnd = parameters.end();
-    auto oIt = _other.parameters.begin(), oEnd = _other.parameters.end();
-    while (mIt != mEnd && oIt != oEnd) {
-        auto c = mIt->compare(*oIt);
->>>>>>> 4c615322
+        auto c = myIt->compare(*otherIt);
         if (c < 0) {
             merged.push_back(*myIt++);
         } else if (c > 0) {
