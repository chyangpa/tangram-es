--- conflicted
+++ resolved
@@ -271,7 +271,6 @@
 
     }
 
-<<<<<<< HEAD
 }
 
 Tangram::Filter* SceneLoader::generateFilter(YAML::Node _filter) {
@@ -409,8 +408,6 @@
     }
 
     return (new Tangram::None(std::move(filters)));
-=======
->>>>>>> 26256756
 }
 
 void SceneLoader::loadLayers(Node layers, Scene& scene, TileManager& tileManager) {
@@ -435,7 +432,6 @@
         Node data = layerIt->second["data"];
 
         // TODO: handle data.source
-
 
         Node dataLayer = data["layer"];
         if (dataLayer) { name = dataLayer.as<std::string>(); }
