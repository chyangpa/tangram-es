#include "style.h"

/*
 * Style Class Methods
 */

Style::Style(std::string _name, GLenum _drawMode) : m_name(_name), m_drawMode(_drawMode) {
}

Style::~Style() {
    m_layers.clear();
}

void Style::addLayers(std::vector<std::string> _layers) {
    m_layers.insert(_layers.cbegin(), _layers.cend());
}

void Style::addData(TileData& _data, MapTile& _tile, const MapProjection& _mapProjection) {
    
    VboMesh* mesh = new VboMesh(m_vertexLayout, m_drawMode);
    
    for (auto& layer : _data.layers) {
        
        if (m_layers.find(layer.name) == m_layers.end()) {
            continue;
        }
        
        for (auto& feature : layer.features) {

            switch (feature.geometryType) {
                case GeometryType::POINTS:
                    // Build points
                    for (auto& point : feature.points) {
                        buildPoint(point, layer.name, feature.props, *mesh);
                    }
                    break;
                case GeometryType::LINES:
                    // Build lines
                    for (auto& line : feature.lines) {
                        buildLine(line, layer.name, feature.props, *mesh);
                    }
                    break;
                case GeometryType::POLYGONS:
                    // Build polygons
                    for (auto& polygon : feature.polygons) {
                        buildPolygon(polygon, layer.name, feature.props, *mesh);
                    }
                    break;
                default:
                    break;
            }
        }
    }
    
    _tile.addGeometry(*this, std::unique_ptr<VboMesh>(mesh));
    
<<<<<<< HEAD
}

/*
 * Polygon Style Class Methods
 */

PolygonStyle::PolygonStyle(std::string _name, GLenum _drawMode) : Style(_name, _drawMode) {

    constructVertexLayout();
    constructShaderProgram();
    
}

void PolygonStyle::constructVertexLayout() {

    // TODO: Ideally this would be in the same location as the struct that it basically describes
    m_vertexLayout = std::shared_ptr<VertexLayout>(new VertexLayout({
        {"a_position", 3, GL_FLOAT, false, 0},
        {"a_normal", 3, GL_FLOAT, false, 0},
        {"a_color", 4, GL_UNSIGNED_BYTE, true, 0}
    }));
    
}

void PolygonStyle::constructShaderProgram() {
    
    std::string vertShaderSrcStr = stringFromResource("polygon.vs");
    
    std::string fragShaderSrcStr = stringFromResource("polygon.fs");
    
    m_shaderProgram = std::make_shared<ShaderProgram>();
    m_shaderProgram->buildFromSourceStrings(fragShaderSrcStr, vertShaderSrcStr);
    
}

void PolygonStyle::setup() {
    m_shaderProgram->setUniformf("u_lightDirection", -1.0, -1.0, 1.0, 0.0);
}

void PolygonStyle::buildPoint(Point& _point, std::string& _layer, Properties& _props, VboMesh& _mesh) {
    // No-op
}

void PolygonStyle::buildLine(Line& _line, std::string& _layer, Properties& _props, VboMesh& _mesh) {
    std::vector<PosNormColVertex> vertices;
    std::vector<GLushort> indices;
    std::vector<glm::vec3> points;
    
    GLuint abgr = 0xff565656; // Default road color
    float halfWidth = 0.02;
    
    GeometryHandler::buildPolyLine(_line, halfWidth, points, indices);
    
    for (size_t i = 0; i < points.size(); i++) {
        glm::vec3 p = points[i];
        glm::vec3 n = glm::vec3(0.0f, 0.0f, 1.0f);
        vertices.push_back({ p.x, p.y, p.z, n.x, n.y, n.z, abgr });
    }
    
    // Make sure indices get correctly offset
    int vertOffset = _mesh.numVertices();
    for (auto& ind : indices) {
        ind += vertOffset;
    }
    
    _mesh.addVertices((GLbyte*)vertices.data(), vertices.size());
    _mesh.addIndices(indices.data(), indices.size());
}

void PolygonStyle::buildPolygon(Polygon& _polygon, std::string& _layer, Properties& _props, VboMesh& _mesh) {
    
    std::vector<PosNormColVertex> vertices;
    std::vector<GLushort> indices;
    std::vector<glm::vec3> points;
    std::vector<glm::vec3> normals;

    GLuint abgr = 0xffaaaaaa; // Default color
    
    if (_layer.compare("buildings") == 0) {
        abgr = 0xffcedcde;
    } else if (_layer.compare("water") == 0) {
        abgr = 0xff917d1a;
    } else if (_layer.compare("earth") == 0) {
        abgr = 0xff669171;
    } else if (_layer.compare("landuse") == 0) {
        abgr = 0xff507480;
    }
    
    float height = _props.numericProps["height"]; // Inits to zero if not present in data
    float minHeight = _props.numericProps["min_height"]; // Inits to zero if not present in data
    
    if (minHeight != height) {
        for (auto& line : _polygon) {
            for (auto& point : line) {
                point.z = height;
            }
        }
        GeometryHandler::buildPolygonExtrusion(_polygon, minHeight, points, normals, indices);
    }
    
    GeometryHandler::buildPolygon(_polygon, points, normals, indices);
    
    for (size_t i = 0; i < points.size(); i++) {
        glm::vec3 p = points[i];
        glm::vec3 n = normals[i];
        vertices.push_back({ p.x, p.y, p.z, n.x, n.y, n.z, abgr });
    }

    // Make sure indices get correctly offset
    int vertOffset = _mesh.numVertices();
    for (auto& ind : indices) {
        ind += vertOffset;
    }
    
    _mesh.addVertices((GLbyte*)vertices.data(), vertices.size());
    _mesh.addIndices(indices.data(), indices.size());
    
=======
>>>>>>> e948182b
}<|MERGE_RESOLUTION|>--- conflicted
+++ resolved
@@ -54,124 +54,4 @@
     
     _tile.addGeometry(*this, std::unique_ptr<VboMesh>(mesh));
     
-<<<<<<< HEAD
-}
-
-/*
- * Polygon Style Class Methods
- */
-
-PolygonStyle::PolygonStyle(std::string _name, GLenum _drawMode) : Style(_name, _drawMode) {
-
-    constructVertexLayout();
-    constructShaderProgram();
-    
-}
-
-void PolygonStyle::constructVertexLayout() {
-
-    // TODO: Ideally this would be in the same location as the struct that it basically describes
-    m_vertexLayout = std::shared_ptr<VertexLayout>(new VertexLayout({
-        {"a_position", 3, GL_FLOAT, false, 0},
-        {"a_normal", 3, GL_FLOAT, false, 0},
-        {"a_color", 4, GL_UNSIGNED_BYTE, true, 0}
-    }));
-    
-}
-
-void PolygonStyle::constructShaderProgram() {
-    
-    std::string vertShaderSrcStr = stringFromResource("polygon.vs");
-    
-    std::string fragShaderSrcStr = stringFromResource("polygon.fs");
-    
-    m_shaderProgram = std::make_shared<ShaderProgram>();
-    m_shaderProgram->buildFromSourceStrings(fragShaderSrcStr, vertShaderSrcStr);
-    
-}
-
-void PolygonStyle::setup() {
-    m_shaderProgram->setUniformf("u_lightDirection", -1.0, -1.0, 1.0, 0.0);
-}
-
-void PolygonStyle::buildPoint(Point& _point, std::string& _layer, Properties& _props, VboMesh& _mesh) {
-    // No-op
-}
-
-void PolygonStyle::buildLine(Line& _line, std::string& _layer, Properties& _props, VboMesh& _mesh) {
-    std::vector<PosNormColVertex> vertices;
-    std::vector<GLushort> indices;
-    std::vector<glm::vec3> points;
-    
-    GLuint abgr = 0xff565656; // Default road color
-    float halfWidth = 0.02;
-    
-    GeometryHandler::buildPolyLine(_line, halfWidth, points, indices);
-    
-    for (size_t i = 0; i < points.size(); i++) {
-        glm::vec3 p = points[i];
-        glm::vec3 n = glm::vec3(0.0f, 0.0f, 1.0f);
-        vertices.push_back({ p.x, p.y, p.z, n.x, n.y, n.z, abgr });
-    }
-    
-    // Make sure indices get correctly offset
-    int vertOffset = _mesh.numVertices();
-    for (auto& ind : indices) {
-        ind += vertOffset;
-    }
-    
-    _mesh.addVertices((GLbyte*)vertices.data(), vertices.size());
-    _mesh.addIndices(indices.data(), indices.size());
-}
-
-void PolygonStyle::buildPolygon(Polygon& _polygon, std::string& _layer, Properties& _props, VboMesh& _mesh) {
-    
-    std::vector<PosNormColVertex> vertices;
-    std::vector<GLushort> indices;
-    std::vector<glm::vec3> points;
-    std::vector<glm::vec3> normals;
-
-    GLuint abgr = 0xffaaaaaa; // Default color
-    
-    if (_layer.compare("buildings") == 0) {
-        abgr = 0xffcedcde;
-    } else if (_layer.compare("water") == 0) {
-        abgr = 0xff917d1a;
-    } else if (_layer.compare("earth") == 0) {
-        abgr = 0xff669171;
-    } else if (_layer.compare("landuse") == 0) {
-        abgr = 0xff507480;
-    }
-    
-    float height = _props.numericProps["height"]; // Inits to zero if not present in data
-    float minHeight = _props.numericProps["min_height"]; // Inits to zero if not present in data
-    
-    if (minHeight != height) {
-        for (auto& line : _polygon) {
-            for (auto& point : line) {
-                point.z = height;
-            }
-        }
-        GeometryHandler::buildPolygonExtrusion(_polygon, minHeight, points, normals, indices);
-    }
-    
-    GeometryHandler::buildPolygon(_polygon, points, normals, indices);
-    
-    for (size_t i = 0; i < points.size(); i++) {
-        glm::vec3 p = points[i];
-        glm::vec3 n = normals[i];
-        vertices.push_back({ p.x, p.y, p.z, n.x, n.y, n.z, abgr });
-    }
-
-    // Make sure indices get correctly offset
-    int vertOffset = _mesh.numVertices();
-    for (auto& ind : indices) {
-        ind += vertOffset;
-    }
-    
-    _mesh.addVertices((GLbyte*)vertices.data(), vertices.size());
-    _mesh.addIndices(indices.data(), indices.size());
-    
-=======
->>>>>>> e948182b
 }