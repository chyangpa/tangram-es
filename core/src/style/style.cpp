#include "style.h"

#include "scene/scene.h"
#include "scene/sceneLayer.h"
#include "scene/light.h"
#include "tile/tile.h"
#include "gl/vboMesh.h"
#include "view/view.h"

#include "csscolorparser.hpp"

#include <sstream>

std::unordered_map<std::bitset<MAX_LAYERS>, StyleParamMap> Style::s_styleParamMapCache;
std::mutex Style::s_cacheMutex;

using namespace Tangram;

Style::Style(std::string _name, GLenum _drawMode) : m_name(_name), m_drawMode(_drawMode) {
}

Style::~Style() {
    m_layers.clear();
}

uint32_t Style::parseColorProp(const std::string& _colorPropStr) {
    uint32_t color = 0;

    if (_colorPropStr.find(',') != std::string::npos) { // try to parse as comma-separated rgba components
        std::istringstream stream(_colorPropStr);
        std::string token;
        unsigned char i = 0;
        while (std::getline(stream, token, ',') && i < 4) {
            color += (uint32_t(std::stod(token) * 255.)) << (8 * i++);
        }
    } else { // parse as css color or #hex-num
        color = CSSColorParser::parse(_colorPropStr).getInt();
    }
    return color;
}

void Style::build(const std::vector<std::unique_ptr<Light>>& _lights) {

    constructVertexLayout();
    constructShaderProgram();

    switch (m_lightingType) {
        case LightingType::vertex:
            m_shaderProgram->addSourceBlock("defines", "#define TANGRAM_LIGHTING_VERTEX\n", false);
            break;
        case LightingType::fragment:
            m_shaderProgram->addSourceBlock("defines", "#define TANGRAM_LIGHTING_FRAGMENT\n", false);
            break;
        default:
            break;
    }

    m_material->injectOnProgram(m_shaderProgram);

    for (auto& light : _lights) {
        light->injectOnProgram(m_shaderProgram);
    }

}

void Style::setMaterial(const std::shared_ptr<Material>& _material) {

    m_material = _material;

}

void Style::setLightingType(LightingType _type){

    m_lightingType = _type;

}

void Style::addLayer(std::shared_ptr<SceneLayer> _layer) {

    m_layers.push_back(std::move(_layer));

}

void Style::applyLayerFiltering(const Feature& _feature, const Context& _ctx, std::bitset<MAX_LAYERS>& _uniqueID,
                                   StyleParamMap& _styleParamMapMix, std::shared_ptr<SceneLayer> _uberLayer) const {

    std::vector<std::shared_ptr<SceneLayer>> sLayers;
    sLayers.reserve(_uberLayer->getSublayers().size() + 1);
    sLayers.push_back(_uberLayer);

    auto sLayerItr = sLayers.begin();

    //A BFS traversal of the SceneLayer graph
    while (sLayerItr != sLayers.end()) {

        auto sceneLyr = *sLayerItr;

        if (sceneLyr->getFilter().eval(_feature, _ctx)) { // filter matches

            _uniqueID.set(sceneLyr->getID());

            {
                std::lock_guard<std::mutex> lock(s_cacheMutex);

                if(s_styleParamMapCache.find(_uniqueID) != s_styleParamMapCache.end()) {

                    _styleParamMapMix = s_styleParamMapCache.at(_uniqueID);

                } else {

                    /* update StyleParam with subLayer parameters */
                    auto& layerStyleParamMap = sceneLyr->getStyleParamMap();
                    for(auto& styleParam : layerStyleParamMap) {
                        _styleParamMapMix[styleParam.first] = styleParam.second;
                    }

                    s_styleParamMapCache.emplace(_uniqueID, _styleParamMapMix);
                }
            }

            /* append sLayers with sublayers of this layer */
            auto& ssLayers = sceneLyr->getSublayers();
            sLayerItr = sLayers.insert(sLayers.end(), ssLayers.begin(), ssLayers.end());
        } else {
            sLayerItr++;
        }
    }
}

<<<<<<< HEAD
void Style::addData(TileData& _data, MapTile& _tile) {
=======
void Style::addData(TileData& _data, Tile& _tile) {
    onBeginBuildTile(_tile);

>>>>>>> fecbe3d4
    std::shared_ptr<VboMesh> mesh(newMesh());
    
    onBeginBuildTile(*mesh);

    Context ctx;
    ctx["$zoom"] = Value(_tile.getID().z);

    for (auto& layer : _data.layers) {

        // Skip any layers that this style doesn't have a rule for
        auto it = m_layers.begin();
        while (it != m_layers.end() && (*it)->getName() != layer.name) { ++it; }
        if (it == m_layers.end()) { continue; }

        // Loop over all features
        for (auto& feature : layer.features) {

            std::bitset<MAX_LAYERS> uniqueID(0);
            StyleParamMap styleParamMapMix;
            applyLayerFiltering(feature, ctx, uniqueID, styleParamMapMix, (*it));

            if(uniqueID.any()) { // if a layer matched then uniqueID should be > 0
                feature.props.numericProps["zoom"] = _tile.getID().z;

                switch (feature.geometryType) {
                    case GeometryType::points:
                        // Build points
                        for (auto& point : feature.points) {
                            buildPoint(point, styleParamMapMix, feature.props, *mesh, _tile);
                        }
                        break;
                    case GeometryType::lines:
                        // Build lines
                        for (auto& line : feature.lines) {
                            buildLine(line, styleParamMapMix, feature.props, *mesh, _tile);
                        }
                        break;
                    case GeometryType::polygons:
                        // Build polygons
                        for (auto& polygon : feature.polygons) {
                            buildPolygon(polygon, styleParamMapMix, feature.props, *mesh, _tile);
                        }
                        break;
                    default:
                        break;
                }
            }
        }
    }

    onEndBuildTile(*mesh);

    if (mesh->numVertices() == 0) {
        mesh.reset();
    } else {
        mesh->compileVertexBuffer();

        _tile.addGeometry(*this, mesh);
    }
}

void Style::onBeginDrawFrame(const std::shared_ptr<View>& _view, const std::shared_ptr<Scene>& _scene) {

    m_material->setupProgram(m_shaderProgram);

    // Set up lights
    for (const auto& light : _scene->getLights()) {
        light->setupProgram(_view, m_shaderProgram);
    }

    m_shaderProgram->setUniformf("u_zoom", _view->getZoom());
    
    // default capabilities
    RenderState::blending(GL_FALSE);
    RenderState::depthTest(GL_TRUE);
}

<<<<<<< HEAD
void Style::onBeginBuildTile(VboMesh& _mesh) const {
    // No-op by default
}

void Style::onEndBuildTile(VboMesh& _mesh) const {
=======
void Style::onBeginBuildTile(Tile& _tile) const {
    // No-op by default
}

void Style::onEndBuildTile(Tile& _tile, std::shared_ptr<VboMesh> _mesh) const {
>>>>>>> fecbe3d4
    // No-op by default
}<|MERGE_RESOLUTION|>--- conflicted
+++ resolved
@@ -127,13 +127,8 @@
     }
 }
 
-<<<<<<< HEAD
-void Style::addData(TileData& _data, MapTile& _tile) {
-=======
 void Style::addData(TileData& _data, Tile& _tile) {
-    onBeginBuildTile(_tile);
-
->>>>>>> fecbe3d4
+
     std::shared_ptr<VboMesh> mesh(newMesh());
     
     onBeginBuildTile(*mesh);
@@ -211,18 +206,10 @@
     RenderState::depthTest(GL_TRUE);
 }
 
-<<<<<<< HEAD
 void Style::onBeginBuildTile(VboMesh& _mesh) const {
     // No-op by default
 }
 
 void Style::onEndBuildTile(VboMesh& _mesh) const {
-=======
-void Style::onBeginBuildTile(Tile& _tile) const {
-    // No-op by default
-}
-
-void Style::onEndBuildTile(Tile& _tile, std::shared_ptr<VboMesh> _mesh) const {
->>>>>>> fecbe3d4
     // No-op by default
 }