#include "style.h"

#include "scene/scene.h"
#include "scene/sceneLayer.h"
#include "scene/light.h"
#include "tile/mapTile.h"
#include "util/vboMesh.h"
#include "view/view.h"

#include "csscolorparser.hpp"

#include <sstream>

std::unordered_map<long long, StyleParamMap> Style::s_styleParamMapCache;
std::mutex Style::s_cacheMutex;

using namespace Tangram;

Style::Style(std::string _name, GLenum _drawMode) : m_name(_name), m_drawMode(_drawMode) {
}

Style::~Style() {
    for(auto& layer : m_layers) {
        delete layer;
    }
    m_layers.clear();
}

uint32_t Style::parseColorProp(const std::string& _colorPropStr) {

    uint32_t color = 0;

    if (_colorPropStr.find(',') != std::string::npos) { // try to parse as comma-separated rgba components
        std::istringstream stream(_colorPropStr);
        std::string token;
        unsigned char i = 0;
        while (std::getline(stream, token, ',') && i < 4) {
            color += (uint32_t(std::stod(token) * 255.)) << (8 * i++);
        }
    } else { // parse as css color or #hex-num
        color = CSSColorParser::parse(_colorPropStr).getInt();
    }
    return color;
}

void Style::build(const std::vector<std::unique_ptr<Light>>& _lights) {

    constructVertexLayout();
    constructShaderProgram();

    switch (m_lightingType) {
        case LightingType::vertex:
            m_shaderProgram->addSourceBlock("defines", "#define TANGRAM_LIGHTING_VERTEX\n", false);
            break;
        case LightingType::fragment:
            m_shaderProgram->addSourceBlock("defines", "#define TANGRAM_LIGHTING_FRAGMENT\n", false);
            break;
        default:
            break;
    }

    m_material->injectOnProgram(m_shaderProgram);

    for (auto& light : _lights) {
        light->injectOnProgram(m_shaderProgram);
    }

}

void Style::setMaterial(const std::shared_ptr<Material>& _material) {

    m_material = _material;

}

void Style::setLightingType(LightingType _type){

    m_lightingType = _type;

}

void Style::addLayer(SceneLayer* _layer) {

    m_layers.push_back(_layer);

}

void Style::applyLayerFiltering(const Feature& _feature, const Context& _ctx, long long& _uniqueID,
                                   StyleParamMap& _styleParamMapMix, SceneLayer* _uberLayer) const {

    std::vector<SceneLayer*> sLayers;
    sLayers.reserve(_uberLayer->getSublayers().size() + 1);
    sLayers.push_back(_uberLayer);

    auto sLayerItr = sLayers.begin();

    //A BFS traversal of the SceneLayer graph
    while (sLayerItr != sLayers.end()) {

        if ( (*sLayerItr)->getFilter()->eval(_feature, _ctx)) { // filter matches

            _uniqueID += (1 << (*sLayerItr)->getID());

            if(s_styleParamMapCache.find(_uniqueID) != s_styleParamMapCache.end()) {

                _styleParamMapMix = s_styleParamMapCache.at(_uniqueID);

            } else {

                /* update StyleParam with subLayer parameters */
                auto& sLayerStyleParamMap = (*sLayerItr)->getStyleParamMap();
                for(auto& styleParam : sLayerStyleParamMap) {
                    auto it = _styleParamMapMix.find(styleParam.first);
                    // C++17 has an insert_or_assign which does the same thing.
                    if(it != _styleParamMapMix.end()) {
                        it->second = styleParam.second;
                    } else {
                        _styleParamMapMix.insert(styleParam);
                    }
                }

                {
                    std::lock_guard<std::mutex> lock(s_cacheMutex);
                    s_styleParamMapCache.emplace(_uniqueID, _styleParamMapMix);
                }
            }

            /* append sLayers with sublayers of this layer */
            auto& ssLayers = (*sLayerItr)->getSublayers();
            sLayerItr = sLayers.insert(sLayers.end(), ssLayers.begin(), ssLayers.end());
        } else {
            sLayerItr++;
        }
    }
}

void Style::addData(TileData& _data, MapTile& _tile, const MapProjection& _mapProjection) {
    onBeginBuildTile(_tile);

    std::shared_ptr<VboMesh> mesh(newMesh());

    Context ctx;
    ctx["$zoom"] = new NumValue(_tile.getID().z);

    for (auto& layer : _data.layers) {

        // Skip any layers that this style doesn't have a rule for
        auto it = m_layers.begin();
        while (it != m_layers.end() && (*it)->getName() != layer.name) { ++it; }
        if (it == m_layers.end()) { continue; }

        // Loop over all features
        for (auto& feature : layer.features) {

<<<<<<< HEAD
            // NOTE: Makes a restriction on number of layers in the style config (64 max)
            long long uniqueID = 0;
            StyleParamMap styleParamMapMix;
            applyLayerFiltering(feature, ctx, uniqueID, styleParamMapMix, (*it));

            if(uniqueID != 0) { // if a layer matched then uniqueID should be > 0
                feature.props.numericProps["zoom"] = _tile.getID().z;

                switch (feature.geometryType) {
                    case GeometryType::POINTS:
                        // Build points
                        for (auto& point : feature.points) {
                            buildPoint(point, parseStyleParams(styleParamMapMix), feature.props, *mesh);
                        }
                        break;
                    case GeometryType::LINES:
                        // Build lines
                        for (auto& line : feature.lines) {
                            buildLine(line, parseStyleParams(styleParamMapMix), feature.props, *mesh);
                        }
                        break;
                    case GeometryType::POLYGONS:
                        // Build polygons
                        for (auto& polygon : feature.polygons) {
                            buildPolygon(polygon, parseStyleParams(styleParamMapMix), feature.props, *mesh);
                        }
                        break;
                    default:
                        break;
                }
=======
            /*
             * TODO: do filter evaluation for each feature for sublayer!
             *     construct a unique ID for a the set of filters matched
             *     use this ID pass to the style's parseStyleParams method to construct styleParam cache
             *     NOTE: for the time being use layerName as ID for cache
             */

            feature.props.numericProps["zoom"] = _tile.getID().z;

            switch (feature.geometryType) {
                case GeometryType::points:
                    // Build points
                    for (auto& point : feature.points) {
                        buildPoint(point, parseStyleParams(it->first, it->second), feature.props, *mesh);
                    }
                    break;
                case GeometryType::lines:
                    // Build lines
                    for (auto& line : feature.lines) {
                        buildLine(line, parseStyleParams(it->first, it->second), feature.props, *mesh);
                    }
                    break;
                case GeometryType::polygons:
                    // Build polygons
                    for (auto& polygon : feature.polygons) {
                        buildPolygon(polygon, parseStyleParams(it->first, it->second), feature.props, *mesh);
                    }
                    break;
                default:
                    break;
>>>>>>> 2d143174
            }
        }
    }

    onEndBuildTile(_tile, mesh);

    if (mesh->numVertices() == 0) {
        mesh.reset();
    } else {
        mesh->compileVertexBuffer();

        _tile.addGeometry(*this, mesh);
    }
}

void Style::onBeginDrawFrame(const std::shared_ptr<View>& _view, const std::shared_ptr<Scene>& _scene) {

    m_material->setupProgram(m_shaderProgram);

    // Set up lights
    for (const auto& light : _scene->getLights()) {
        light->setupProgram(_view, m_shaderProgram);
    }

    m_shaderProgram->setUniformf("u_zoom", _view->getZoom());

}

void Style::onBeginBuildTile(MapTile& _tile) const {
    // No-op by default
}

void Style::onEndBuildTile(MapTile& _tile, std::shared_ptr<VboMesh> _mesh) const {
    // No-op by default
}<|MERGE_RESOLUTION|>--- conflicted
+++ resolved
@@ -152,7 +152,6 @@
         // Loop over all features
         for (auto& feature : layer.features) {
 
-<<<<<<< HEAD
             // NOTE: Makes a restriction on number of layers in the style config (64 max)
             long long uniqueID = 0;
             StyleParamMap styleParamMapMix;
@@ -162,19 +161,19 @@
                 feature.props.numericProps["zoom"] = _tile.getID().z;
 
                 switch (feature.geometryType) {
-                    case GeometryType::POINTS:
+                    case GeometryType::points:
                         // Build points
                         for (auto& point : feature.points) {
                             buildPoint(point, parseStyleParams(styleParamMapMix), feature.props, *mesh);
                         }
                         break;
-                    case GeometryType::LINES:
+                    case GeometryType::lines:
                         // Build lines
                         for (auto& line : feature.lines) {
                             buildLine(line, parseStyleParams(styleParamMapMix), feature.props, *mesh);
                         }
                         break;
-                    case GeometryType::POLYGONS:
+                    case GeometryType::polygons:
                         // Build polygons
                         for (auto& polygon : feature.polygons) {
                             buildPolygon(polygon, parseStyleParams(styleParamMapMix), feature.props, *mesh);
@@ -183,38 +182,6 @@
                     default:
                         break;
                 }
-=======
-            /*
-             * TODO: do filter evaluation for each feature for sublayer!
-             *     construct a unique ID for a the set of filters matched
-             *     use this ID pass to the style's parseStyleParams method to construct styleParam cache
-             *     NOTE: for the time being use layerName as ID for cache
-             */
-
-            feature.props.numericProps["zoom"] = _tile.getID().z;
-
-            switch (feature.geometryType) {
-                case GeometryType::points:
-                    // Build points
-                    for (auto& point : feature.points) {
-                        buildPoint(point, parseStyleParams(it->first, it->second), feature.props, *mesh);
-                    }
-                    break;
-                case GeometryType::lines:
-                    // Build lines
-                    for (auto& line : feature.lines) {
-                        buildLine(line, parseStyleParams(it->first, it->second), feature.props, *mesh);
-                    }
-                    break;
-                case GeometryType::polygons:
-                    // Build polygons
-                    for (auto& polygon : feature.polygons) {
-                        buildPolygon(polygon, parseStyleParams(it->first, it->second), feature.props, *mesh);
-                    }
-                    break;
-                default:
-                    break;
->>>>>>> 2d143174
             }
         }
     }
