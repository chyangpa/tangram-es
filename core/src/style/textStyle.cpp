--- conflicted
+++ resolved
@@ -134,36 +134,25 @@
     buffer.addBufferVerticesToMesh();
 }
 
-<<<<<<< HEAD
 void TextStyle::setColor(unsigned int _color) {
     m_color = _color;
     m_dirtyColor = true;
 }
 
-void TextStyle::onBeginDrawFrame(const std::shared_ptr<View>& _view, const std::shared_ptr<Scene>& _scene) {
-    auto ftContext = FontContext::GetInstance();
+void TextStyle::onBeginDrawFrame(const View& _view, const Scene& _scene) {
 
-    ftContext->bindAtlas(0);
+    FontContext::GetInstance()->bindAtlas(0);
 
     static bool initUniformSampler = true;
-=======
-void TextStyle::onBeginDrawFrame(const View& _view, const Scene& _scene) {
-
-    FontContext::GetInstance()->bindAtlas(1);
-
-    m_shaderProgram->setUniformi("u_tex", 1);
-    m_shaderProgram->setUniformf("u_resolution", _view.getWidth(), _view.getHeight());
->>>>>>> b61f21af
 
     if (initUniformSampler) {
         m_shaderProgram->setUniformi("u_tex", 0);
         initUniformSampler = false;
     }
 
-<<<<<<< HEAD
     if (m_dirtyViewport) {
-        m_shaderProgram->setUniformf("u_resolution", _view->getWidth(), _view->getHeight());
-        m_shaderProgram->setUniformMatrix4f("u_proj", glm::value_ptr(_view->getOrthoViewportMatrix()));
+        m_shaderProgram->setUniformf("u_resolution", _view.getWidth(), _view.getHeight());
+        m_shaderProgram->setUniformMatrix4f("u_proj", glm::value_ptr(_view.getOrthoViewportMatrix()));
         m_dirtyViewport = false;
     }
 
@@ -175,10 +164,6 @@
         m_shaderProgram->setUniformf("u_color", r, g, b);
         m_dirtyColor = false;
     }
-=======
-    m_shaderProgram->setUniformf("u_color", r, g, b);
-    m_shaderProgram->setUniformMatrix4f("u_proj", glm::value_ptr(_view.getOrthoViewportMatrix()));
->>>>>>> b61f21af
 
     RenderState::blending(GL_TRUE);
     RenderState::blendingFunc({GL_SRC_ALPHA, GL_ONE_MINUS_SRC_ALPHA});
