--- conflicted
+++ resolved
@@ -4,15 +4,8 @@
 MapTile* TextStyle::s_processedTile = nullptr;
 
 TextStyle::TextStyle(const std::string& _fontName, std::string _name, float _fontSize, unsigned int _color, bool _sdf, bool _sdfMultisampling, GLenum _drawMode)
-: Style(_name, _drawMode), m_fontName(_fontName), m_fontSize(_fontSize), m_color(_color), m_sdf(_sdf), m_sdfMultisampling(_sdfMultisampling)  {
-<<<<<<< HEAD
-=======
-
-    constructVertexLayout();
-    constructShaderProgram();
-    
+: Style(_name, _drawMode), m_fontName(_fontName), m_fontSize(_fontSize), m_color(_color), m_sdf(_sdf), m_sdfMultisampling(_sdfMultisampling)  {    
     m_labels = Labels::GetInstance();
->>>>>>> cf25925f
 }
 
 TextStyle::~TextStyle() {
@@ -56,32 +49,10 @@
     if (bufferSize == 0) {
         return;
     }
-<<<<<<< HEAD
-
-    ftContext->setFont(m_fontName, m_fontSize * m_pixelScale);
-
-    if (m_sdf) {
-        float blurSpread = 2.5;
-        ftContext->setSignedDistanceField(blurSpread);
-    }
-
-    for (auto prop : _props.stringProps) {
-        if (prop.first == "name") {
-            labelContainer->addLabel(*TextStyle::s_processedTile, m_name, { glm::vec2(_point), glm::vec2(_point) }, prop.second, Label::Type::POINT);
-        }
-    }
-
-    ftContext->clearState();
-
-    vertices.resize(textBuffer->getVerticesSize());
-
-    if (textBuffer->getVertices(reinterpret_cast<float*>(vertices.data()))) {
-=======
     
     vertices.resize(bufferSize);
     
     if (_buffer.getVertices(reinterpret_cast<float*>(vertices.data()))) {
->>>>>>> cf25925f
         auto& mesh = static_cast<TextStyle::Mesh&>(_mesh);
         mesh.addVertices(std::move(vertices), {});
     }
@@ -95,39 +66,6 @@
     }
 }
 
-<<<<<<< HEAD
-    int lineLength = _line.size();
-    int skipOffset = floor(lineLength / 2);
-    float minLength = 0.15; // default, probably need some more thoughts
-
-    for (auto prop : _props.stringProps) {
-        if (prop.first.compare("name") == 0) {
-
-            for (size_t i = 0; i < _line.size() - 1; i += skipOffset) {
-                glm::vec2 p1 = glm::vec2(_line[i]);
-                glm::vec2 p2 = glm::vec2(_line[i + 1]);
-
-                glm::vec2 p1p2 = p2 - p1;
-                float length = glm::length(p1p2);
-
-                if (length < minLength) {
-                    continue;
-                }
-
-                labelContainer->addLabel(*TextStyle::s_processedTile, m_name, { p1, p2 }, prop.second,
-                                         Label::Type::LINE);
-            }
-        }
-    }
-
-    ftContext->clearState();
-
-    vertices.resize(textBuffer->getVerticesSize());
-
-    if (textBuffer->getVertices(reinterpret_cast<float*>(vertices.data()))) {
-        auto& mesh = static_cast<TextStyle::Mesh&>(_mesh);
-        mesh.addVertices(std::move(vertices), {});
-=======
 void TextStyle::buildLine(Line& _line, void* _styleParams, Properties& _props, VboMesh& _mesh) const {
     int lineLength = _line.size();
     int skipOffset = floor(lineLength / 2);
@@ -150,7 +88,6 @@
                 m_labels->addLabel(*TextStyle::s_processedTile, m_name, { p1, p2 }, prop.second, Label::Type::LINE);
             }
         }
->>>>>>> cf25925f
     }
 }
 
