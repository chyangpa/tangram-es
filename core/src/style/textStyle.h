#pragma once

#include "style.h"
#include "typedMesh.h"
#include "glfontstash.h"
#include "tile/labels/labels.h"
#include "text/fontContext.h"
#include <memory>

class TextStyle : public Style {

protected:

    virtual void constructVertexLayout() override;
    virtual void constructShaderProgram() override;
<<<<<<< HEAD
    virtual void buildPoint(Point& _point, const StyleParamMap& _styleParamMap, Properties& _props, VboMesh& _mesh) const override;
    virtual void buildLine(Line& _line, const StyleParamMap& _styleParamMap, Properties& _props, VboMesh& _mesh) const override;
    virtual void buildPolygon(Polygon& _polygon, const StyleParamMap& _styleParamMap, Properties& _props, VboMesh& _mesh) const override;
    virtual void onBeginBuildTile(MapTile& _tile) const override;
    virtual void onEndBuildTile(MapTile& _tile, std::shared_ptr<VboMesh> _mesh) const override;

    typedef TypedMesh<TextVert> Mesh;

=======
    virtual void buildPoint(Point& _point, void* _styleParams, Properties& _props, VboMesh& _mesh, MapTile& _tile) const override;
    virtual void buildLine(Line& _line, void* _styleParams, Properties& _props, VboMesh& _meshm, MapTile& _tile) const override;
    virtual void buildPolygon(Polygon& _polygon, void* _styleParams, Properties& _props, VboMesh& _mesh, MapTile& _tile) const override;
    virtual void onBeginBuildTile(VboMesh& _mesh) const override;
    virtual void onEndBuildTile(VboMesh& _mesh) const override;
    
    virtual void* parseStyleParams(const std::string& _layerNameID, const StyleParamMap& _styleParamMap) override;
    
    typedef TextBuffer Mesh;
>>>>>>> 3ae8ba7d
    virtual VboMesh* newMesh() const override {
        return new TextBuffer(m_labels->getFontContext(), m_vertexLayout);
    };

    std::string m_fontName;
    float m_fontSize;
    int m_color;
    bool m_sdf;
    bool m_sdfMultisampling = true;

    std::shared_ptr<Labels> m_labels;
<<<<<<< HEAD

    void addVertices(TextBuffer& _buffer, VboMesh& _mesh) const;
=======
>>>>>>> 3ae8ba7d

public:

    TextStyle(const std::string& _fontName, std::string _name, float _fontSize, unsigned int _color = 0xffffff,
              bool _sdf = false, bool _sdfMultisampling = false, GLenum _drawMode = GL_TRIANGLES);

    virtual void onBeginDrawFrame(const std::shared_ptr<View>& _view, const std::shared_ptr<Scene>& _scene) override;

    virtual ~TextStyle();

};<|MERGE_RESOLUTION|>--- conflicted
+++ resolved
@@ -5,6 +5,8 @@
 #include "glfontstash.h"
 #include "tile/labels/labels.h"
 #include "text/fontContext.h"
+#include "text/textBuffer.h"
+
 #include <memory>
 
 class TextStyle : public Style {
@@ -13,26 +15,12 @@
 
     virtual void constructVertexLayout() override;
     virtual void constructShaderProgram() override;
-<<<<<<< HEAD
-    virtual void buildPoint(Point& _point, const StyleParamMap& _styleParamMap, Properties& _props, VboMesh& _mesh) const override;
-    virtual void buildLine(Line& _line, const StyleParamMap& _styleParamMap, Properties& _props, VboMesh& _mesh) const override;
-    virtual void buildPolygon(Polygon& _polygon, const StyleParamMap& _styleParamMap, Properties& _props, VboMesh& _mesh) const override;
-    virtual void onBeginBuildTile(MapTile& _tile) const override;
-    virtual void onEndBuildTile(MapTile& _tile, std::shared_ptr<VboMesh> _mesh) const override;
-
-    typedef TypedMesh<TextVert> Mesh;
-
-=======
-    virtual void buildPoint(Point& _point, void* _styleParams, Properties& _props, VboMesh& _mesh, MapTile& _tile) const override;
-    virtual void buildLine(Line& _line, void* _styleParams, Properties& _props, VboMesh& _meshm, MapTile& _tile) const override;
-    virtual void buildPolygon(Polygon& _polygon, void* _styleParams, Properties& _props, VboMesh& _mesh, MapTile& _tile) const override;
+    virtual void buildPoint(Point& _point, const StyleParamMap& _styleParamMap, Properties& _props, VboMesh& _mesh, MapTile& _tile) const override;
+    virtual void buildLine(Line& _line, const StyleParamMap& _styleParamMap, Properties& _props, VboMesh& _mesh, MapTile& _tile) const override;
+    virtual void buildPolygon(Polygon& _polygon, const StyleParamMap& _styleParamMap, Properties& _props, VboMesh& _mesh, MapTile& _tile) const override;
     virtual void onBeginBuildTile(VboMesh& _mesh) const override;
     virtual void onEndBuildTile(VboMesh& _mesh) const override;
-    
-    virtual void* parseStyleParams(const std::string& _layerNameID, const StyleParamMap& _styleParamMap) override;
-    
-    typedef TextBuffer Mesh;
->>>>>>> 3ae8ba7d
+
     virtual VboMesh* newMesh() const override {
         return new TextBuffer(m_labels->getFontContext(), m_vertexLayout);
     };
@@ -44,11 +32,6 @@
     bool m_sdfMultisampling = true;
 
     std::shared_ptr<Labels> m_labels;
-<<<<<<< HEAD
-
-    void addVertices(TextBuffer& _buffer, VboMesh& _mesh) const;
-=======
->>>>>>> 3ae8ba7d
 
 public:
 
