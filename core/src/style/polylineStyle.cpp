--- conflicted
+++ resolved
@@ -35,16 +35,12 @@
     m_shaderProgram->setSourceStrings(fragShaderSrcStr, vertShaderSrcStr);
 }
 
-<<<<<<< HEAD
-void* PolylineStyle::parseStyleParams(StyleParamMap& _styleParamMap) const {
-=======
 void* PolylineStyle::parseStyleParams(const std::string& _layerNameID, const StyleParamMap& _styleParamMap) {
 
     if(m_styleParamCache.find(_layerNameID) != m_styleParamCache.end()) {
         return static_cast<void*>(m_styleParamCache.at(_layerNameID));
     }
 
->>>>>>> 1c257cd8
     StyleParams* params = new StyleParams();
 
     if(_styleParamMap.find("order") != _styleParamMap.end()) {
@@ -98,14 +94,11 @@
         else if(joinStr == "round") { params->outlineJoin = JoinTypes::ROUND; }
     }
 
-<<<<<<< HEAD
-=======
     {
         std::lock_guard<std::mutex> lock(m_cacheMutex);
         m_styleParamCache.emplace(_layerNameID, params);
     }
 
->>>>>>> 1c257cd8
     return static_cast<void*>(params);
 }
 
