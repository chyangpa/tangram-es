--- conflicted
+++ resolved
@@ -2,11 +2,6 @@
 
 #include <string>
 #include <vector>
-<<<<<<< HEAD
-#include <unordered_map>
-#include <set>
-=======
->>>>>>> 1c257cd8
 
 #include "data/tileData.h"
 #include "gl.h"
@@ -71,13 +66,6 @@
      * to be parsed explicitly by styles for their style parameters*/
     std::vector< std::pair<std::string, StyleParamMap> > m_layers;
 
-<<<<<<< HEAD
-    // cache the styleParameters for a layer (later for a ruleID(uniquely generated))
-    // NOTE: no use at present!!!
-    std::unordered_map<std::string, void*> m_styleParamCache;
-
-=======
->>>>>>> 1c257cd8
     /* Create <VertexLayout> corresponding to this style; subclasses must implement this and call it on construction */
     virtual void constructVertexLayout() = 0;
 
@@ -93,14 +81,9 @@
     /* Build styled vertex data for polygon geometry and add it to the given <VboMesh> */
     virtual void buildPolygon(Polygon& _polygon, void* _styleParam, Properties& _props, VboMesh& _mesh) const = 0;
 
-<<<<<<< HEAD
-    /* Parse StyleParamMap to apt Style property parameters */
-    virtual void* parseStyleParams(StyleParamMap& _styleParamMap) const = 0;
-=======
     /* Parse StyleParamMap to apt Style property parameters, and puts in the styleParamCache
      * NOTE: layerNameID will be replaced by unique ID for a set of filter matches*/
     virtual void* parseStyleParams(const std::string& _layerNameID, const StyleParamMap& _styleParamMap) = 0;
->>>>>>> 1c257cd8
 
     /* parse color properties */
     static uint32_t parseColorProp(std::string _colorPropStr) ;
