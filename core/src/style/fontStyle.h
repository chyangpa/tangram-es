#pragma once

#include "style.h"
#include "typedMesh.h"
#include "glfontstash.h"
#include "tile/labels/labelContainer.h"
#include <memory>

class FontStyle : public Style {

protected:

    struct PosTexID {
        float pos_x;
        float pos_y;
        float tex_u;
        float tex_v;
        float fsID;
    };

    virtual void constructVertexLayout() override;
    virtual void constructShaderProgram() override;
    virtual void buildPoint(Point& _point, std::string& _layer, Properties& _props, VboMesh& _mesh) const override;
    virtual void buildLine(Line& _line, std::string& _layer, Properties& _props, VboMesh& _mesh) const override;
    virtual void buildPolygon(Polygon& _polygon, std::string& _layer, Properties& _props, VboMesh& _mesh) const override;
    virtual void prepareDataProcessing(MapTile& _tile) const override;
    virtual void finishDataProcessing(MapTile& _tile) const override;

    typedef TypedMesh<PosTexID> Mesh;

    virtual VboMesh* newMesh() const override {
        return new Mesh(m_vertexLayout, m_drawMode);
    };

    std::string m_fontName;
    float m_fontSize;
    bool m_sdf;

public:

    FontStyle(const std::string& _fontName, std::string _name, float _fontSize, unsigned int _color = 0xffffff, bool _sdf = false, GLenum _drawMode = GL_TRIANGLES);

    virtual void setupFrame(const std::shared_ptr<View>& _view, const std::shared_ptr<Scene>& _scene) override;
    virtual void setupTile(const std::shared_ptr<MapTile>& _tile) override;
    virtual void teardown() override;

    virtual ~FontStyle();

    /*
     * A pointer to the tile being currently processed, e.g. the tile which data is being added to
     * nullptr if no tile is being processed
     */
    static MapTile* processedTile;
    
<<<<<<< HEAD
private:

    std::string m_fontName;
    float m_fontSize;
    int m_color;
    bool m_sdf;

=======
>>>>>>> bd7251aa
};<|MERGE_RESOLUTION|>--- conflicted
+++ resolved
@@ -34,6 +34,7 @@
 
     std::string m_fontName;
     float m_fontSize;
+    int m_color;
     bool m_sdf;
 
 public:
@@ -52,14 +53,4 @@
      */
     static MapTile* processedTile;
     
-<<<<<<< HEAD
-private:
-
-    std::string m_fontName;
-    float m_fontSize;
-    int m_color;
-    bool m_sdf;
-
-=======
->>>>>>> bd7251aa
 };