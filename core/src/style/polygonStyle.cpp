#include "polygonStyle.h"
#include "util/builders.h"

PolygonStyle::PolygonStyle(std::string _name, GLenum _drawMode) : Style(_name, _drawMode) {
    m_material.setEmissionEnabled(false);
    m_material.setAmbientEnabled(true);
    m_material.setDiffuse(glm::vec4(1.0));
    m_material.setSpecularEnabled(true);
    
    constructVertexLayout();
    constructShaderProgram();
}

void PolygonStyle::constructVertexLayout() {
    
    // TODO: Ideally this would be in the same location as the struct that it basically describes
    m_vertexLayout = std::shared_ptr<VertexLayout>(new VertexLayout({
        {"a_position", 3, GL_FLOAT, false, 0},
        {"a_normal", 3, GL_FLOAT, false, 0},
        {"a_texcoord", 2, GL_FLOAT, false, 0},
        {"a_color", 4, GL_UNSIGNED_BYTE, true, 0}
    }));
    
}

void PolygonStyle::constructShaderProgram() {
    
    std::string vertShaderSrcStr = stringFromResource("polygon.vs");
    std::string fragShaderSrcStr = stringFromResource("polygon.fs");
    
    m_shaderProgram = std::make_shared<ShaderProgram>();
    m_shaderProgram->setSourceStrings(fragShaderSrcStr, vertShaderSrcStr);

    m_material.injectOnProgram(m_shaderProgram); // This is a must for lighting !!
}

<<<<<<< HEAD
void PolygonStyle::setup() {
    m_material.setupProgram(m_shaderProgram);
=======
void PolygonStyle::setupFrame() {
    m_shaderProgram->setUniformf("u_lightDirection", -1.0, -1.0, 1.0);
>>>>>>> f6885d87
}

void PolygonStyle::buildPoint(Point& _point, std::string& _layer, Properties& _props, VboMesh& _mesh) {
    // No-op
}

void PolygonStyle::buildLine(Line& _line, std::string& _layer, Properties& _props, VboMesh& _mesh) {
    std::vector<PosNormColVertex> vertices;
    std::vector<GLushort> indices;
    std::vector<glm::vec3> points;
    std::vector<glm::vec2> texcoords;
    
    GLuint abgr = 0xff969696; // Default road color
    float halfWidth = 0.02;
    
    Builders::buildPolyLine(_line, halfWidth, points, indices, texcoords);
    
    for (size_t i = 0; i < points.size(); i++) {
        glm::vec3 p = points[i];
        glm::vec3 n = glm::vec3(0.0f, 0.0f, 1.0f);
        glm::vec2 u = texcoords[i];
        vertices.push_back({ p.x, p.y, p.z, n.x, n.y, n.z, u.x, u.y, abgr });
    }
    
    // Make sure indices get correctly offset
    int vertOffset = _mesh.numVertices();
    for (auto& ind : indices) {
        ind += vertOffset;
    }
    
    _mesh.addVertices((GLbyte*)vertices.data(), vertices.size());
    _mesh.addIndices(indices.data(), indices.size());
}

void PolygonStyle::buildPolygon(Polygon& _polygon, std::string& _layer, Properties& _props, VboMesh& _mesh) {
    
    std::vector<PosNormColVertex> vertices;
    std::vector<GLushort> indices;
    std::vector<glm::vec3> points;
    std::vector<glm::vec3> normals;
    std::vector<glm::vec2> texcoords;
    
    GLuint abgr = 0xffaaaaaa; // Default color
    
    if (_layer.compare("buildings") == 0) {
        abgr = 0xffcedcde;
    } else if (_layer.compare("water") == 0) {
        abgr = 0xff917d1a;
    } else if (_layer.compare("roads") == 0) {
        abgr = 0xff969696;
    } else if (_layer.compare("earth") == 0) {
        abgr = 0xff669171;
    } else if (_layer.compare("landuse") == 0) {
        abgr = 0xff507480;
    }
    
    float height = _props.numericProps["height"]; // Inits to zero if not present in data
    float minHeight = _props.numericProps["min_height"]; // Inits to zero if not present in data
    
    if (minHeight != height) {
        for (auto& line : _polygon) {
            for (auto& point : line) {
                point.z = height;
            }
        }
        Builders::buildPolygonExtrusion(_polygon, minHeight, points, normals, indices, texcoords);
    }
    
    Builders::buildPolygon(_polygon, points, normals, indices, texcoords);
    
    for (size_t i = 0; i < points.size(); i++) {
        glm::vec3 p = points[i];
        glm::vec3 n = normals[i];
        glm::vec2 u = texcoords[i];
        vertices.push_back({ p.x, p.y, p.z, n.x, n.y, n.z, u.x, u.y, abgr });
    }
    
    // Make sure indices get correctly offset
    int vertOffset = _mesh.numVertices();
    for (auto& ind : indices) {
        ind += vertOffset;
    }
    
    _mesh.addVertices((GLbyte*)vertices.data(), vertices.size());
    _mesh.addIndices(indices.data(), indices.size());
}<|MERGE_RESOLUTION|>--- conflicted
+++ resolved
@@ -32,15 +32,6 @@
     m_shaderProgram->setSourceStrings(fragShaderSrcStr, vertShaderSrcStr);
 
     m_material.injectOnProgram(m_shaderProgram); // This is a must for lighting !!
-}
-
-<<<<<<< HEAD
-void PolygonStyle::setup() {
-    m_material.setupProgram(m_shaderProgram);
-=======
-void PolygonStyle::setupFrame() {
-    m_shaderProgram->setUniformf("u_lightDirection", -1.0, -1.0, 1.0);
->>>>>>> f6885d87
 }
 
 void PolygonStyle::buildPoint(Point& _point, std::string& _layer, Properties& _props, VboMesh& _mesh) {
