--- conflicted
+++ resolved
@@ -1,19 +1,12 @@
 #include "spriteStyle.h"
 
 #include "platform.h"
-<<<<<<< HEAD
-#include "tile/mapTile.h"
-#include "util/shaderProgram.h"
-#include "util/texture.h"
-#include "util/vertexLayout.h"
-#include "util/builders.h"
-#include "view/view.h"
-=======
 #include "tile/tile.h"
 #include "gl/shaderProgram.h"
 #include "gl/texture.h"
 #include "gl/vertexLayout.h"
->>>>>>> fecbe3d4
+#include "util/builders.h"
+#include "view/view.h"
 
 #include "glm/gtc/matrix_transform.hpp"
 #include "glm/gtc/type_ptr.hpp"
@@ -63,7 +56,7 @@
     m_spriteAtlas->addSpriteNode("bookstore", {0, 333}, {32, 32});
 }
 
-void SpriteStyle::buildPoint(Point& _point, const StyleParamMap&, Properties& _props, VboMesh& _mesh, MapTile& _tile) const {
+void SpriteStyle::buildPoint(Point& _point, const StyleParamMap&, Properties& _props, VboMesh& _mesh, Tile& _tile) const {
     // TODO : make this configurable
     std::vector<BufferVert> vertices;
 
@@ -90,16 +83,12 @@
     SpriteNode spriteNode = m_spriteAtlas->getSpriteNode(kind);
     Label::Transform t = {glm::vec2(_point), glm::vec2(_point)};
 
-<<<<<<< HEAD
     SpriteLabel::AttributeOffsets attribOffsets = {
         _mesh.numVertices() * m_vertexLayout->getStride(),
         (GLintptr) m_vertexLayout->getOffset("a_screenPosition"),
         (GLintptr) m_vertexLayout->getOffset("a_rotation"),
         (GLintptr) m_vertexLayout->getOffset("a_alpha"),
     };
-=======
-void SpriteStyle::addData(TileData& _data, Tile& _tile) {
->>>>>>> fecbe3d4
 
     auto label = m_labels->addSpriteLabel(_tile, m_name, t, spriteNode.size * spriteScale, offset, attribOffsets);
 
@@ -111,11 +100,11 @@
     mesh.addVertices(std::move(vertices), std::move(builder.indices));
 }
 
-void SpriteStyle::buildLine(Line& _line, const StyleParamMap&, Properties& _props, VboMesh& _mesh, MapTile& _tile) const {
+void SpriteStyle::buildLine(Line& _line, const StyleParamMap&, Properties& _props, VboMesh& _mesh, Tile& _tile) const {
     // NO-OP
 }
 
-void SpriteStyle::buildPolygon(Polygon& _polygon, const StyleParamMap&, Properties& _props, VboMesh& _mesh, MapTile& _tile) const {
+void SpriteStyle::buildPolygon(Polygon& _polygon, const StyleParamMap&, Properties& _props, VboMesh& _mesh, Tile& _tile) const {
     // NO-OP
 }
 
