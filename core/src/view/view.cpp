#include "view.h"
#include "util/tileID.h"
#include "platform.h"
#include "glm/gtx/string_cast.hpp"

const int View::s_maxZoom; // Create a stack reference to the static member variable

View::View(int _width, int _height, ProjectionType _projType) {
    //Set the map projection for the view module to use.
    setMapProjection(_projType);
    
    // Set up projection matrix based on input width and height with an arbitrary zoom
    setSize(_width, _height);
    setZoom(16); // Arbitrary zoom for testing

    // Set up view matrix
    m_pos = glm::dvec3(0, 0, 1000); // Start at 0 to begin
    glm::dvec3 direction = glm::dvec3(0, 0, -1); // Look straight down
    glm::dvec3 up = glm::dvec3(0, 1, 0); // Y-axis is 'up'
    m_view = glm::lookAt(m_pos, m_pos + direction, up);
}

void View::setMapProjection(ProjectionType _projType) {
    switch(_projType) {
        case ProjectionType::mercator:
            m_projection.reset(new MercatorProjection());
            break;
        default:
            logMsg("Error: not a valid map projection specified.\n Setting map projection to mercator by default");
            m_projection.reset(new MercatorProjection());
            break;
    }
    m_dirty = true;
}

const MapProjection& View::getMapProjection() {
    return *m_projection.get();
}

void View::setSize(int _width, int _height) {

    m_vpWidth = _width;
    m_vpHeight = _height;
    m_aspect = (float)_width / (float)_height;
    setZoom(m_zoom);
    m_dirty = true;

}

void View::setPosition(double _x, double _y) {

    translate(_x - m_pos.x, _y - m_pos.y);
    m_dirty = true;

}

void View::translate(double _dx, double _dy) {

    m_pos.x += _dx;
    m_pos.y += _dy;
    m_view = glm::lookAt(m_pos, m_pos + glm::dvec3(0, 0, -1), glm::dvec3(0, 1, 0));
    m_dirty = true;

}

void View::zoom(int _dz) {
    setZoom(m_zoom + _dz);
}

void View::setZoom(int _z) {

    // ensure zoom value is allowed
    m_zoom = glm::clamp(_z, 0, s_maxZoom);
    
    // find dimensions of tiles in world space at new zoom level
    float tileSize = 2 * MapProjection::HALF_CIRCUMFERENCE * pow(2, -m_zoom);
    
    // viewport height in world space is such that each tile is 256 px square in screen space
    m_height = (float)m_vpHeight / (float)256.0 * tileSize;
    m_width = m_height * m_aspect;
    
    // set vertical field-of-view to 90 deg
    double fovy = PI * 0.5;
    
    // set camera z to produce desired viewable area
    m_pos.z = m_height * 0.5 / tan(fovy * 0.5);
    
    // set near clipping distance as a function of camera z
    double near = m_pos.z / 50.0;
    
    // update view and projection matrices
    m_view = glm::lookAt(m_pos, m_pos + glm::dvec3(0, 0, -1), glm::dvec3(0, 1, 0));
<<<<<<< HEAD
    m_proj = glm::perspective(fovy, m_aspect, near, m_pos.z + 1.0);
=======
    m_proj = glm::perspective(fovy, m_aspect, 5.0, m_pos.z + 5.0);
    //m_proj = glm::ortho(-m_width * 0.5, m_width * 0.5, -m_height * 0.5, m_height * 0.5, 0.1, 2000.0);
>>>>>>> e948182b

    m_dirty = true;

}

const glm::dmat4 View::getViewProjectionMatrix() const {
    return m_proj * m_view;
}

glm::dmat2 View::getBoundsRect() const {

    double hw = m_width * 0.5;
    double hh = m_height * 0.5;
    return glm::dmat2(m_pos.x - hw, m_pos.y - hh, m_pos.x + hw, m_pos.y + hh);

}

const std::set<TileID>& View::getVisibleTiles() {

    if (!m_dirty) {
        return m_visibleTiles;
    }

    m_visibleTiles.clear();

    float tileSize = 2 * MapProjection::HALF_CIRCUMFERENCE * pow(2, -m_zoom);
    float invTileSize = 1.0 / tileSize;

    float vpLeftEdge = m_pos.x - m_width * 0.5 + MapProjection::HALF_CIRCUMFERENCE;
    float vpRightEdge = vpLeftEdge + m_width;
    float vpBottomEdge = -m_pos.y - m_height * 0.5 + MapProjection::HALF_CIRCUMFERENCE;
    float vpTopEdge = vpBottomEdge + m_height;

    int tileX = (int) vpLeftEdge * invTileSize;
    int tileY = (int) vpBottomEdge * invTileSize;

    float x = tileX * tileSize;
    float y = tileY * tileSize;

    while (x < vpRightEdge) {

        if(tileX >= pow(2, m_zoom)) {
            break;
        }

        while (y < vpTopEdge) {

            if(tileY >= pow(2, m_zoom)) {
                break;
            }
            else if(tileX >= 0 && tileY >= 0) {
                m_visibleTiles.insert(TileID(tileX, tileY, m_zoom));
            }
            tileY++;
            y += tileSize;

        }

        tileY = (int) vpBottomEdge * invTileSize;
        y = tileY * tileSize;

        tileX++;
        x += tileSize;
    }

    m_dirty = false;

    return m_visibleTiles;

}<|MERGE_RESOLUTION|>--- conflicted
+++ resolved
@@ -90,12 +90,7 @@
     
     // update view and projection matrices
     m_view = glm::lookAt(m_pos, m_pos + glm::dvec3(0, 0, -1), glm::dvec3(0, 1, 0));
-<<<<<<< HEAD
     m_proj = glm::perspective(fovy, m_aspect, near, m_pos.z + 1.0);
-=======
-    m_proj = glm::perspective(fovy, m_aspect, 5.0, m_pos.z + 5.0);
-    //m_proj = glm::ortho(-m_width * 0.5, m_width * 0.5, -m_height * 0.5, m_height * 0.5, 0.1, 2000.0);
->>>>>>> e948182b
 
     m_dirty = true;
 
