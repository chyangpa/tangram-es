--- conflicted
+++ resolved
@@ -5,25 +5,26 @@
 
 #include "dataSource.h"
 
-<<<<<<< HEAD
+//---- DataSource Implementation----
+
+bool DataSource::hasTileData(const TileID& _tileID) {
+    
+    return m_JsonRoots.find(_tileID) != m_JsonRoots.end();
+}
+
+std::shared_ptr<Json::Value> DataSource::getTileData(const TileID& _tileID) {
+    
+    return hasTileData(_tileID) ? m_JsonRoots[_tileID] : nullptr;
+}
+
 void DataSource::clearData() {
     for (auto& mapValue : m_JsonRoots) {
         mapValue.second->clear();
     }
     m_JsonRoots.clear();
 }
-=======
-static const int MAX_FETCH_TRY = 3;
 
-/*
- * compiling a regular expression at runtime incurs a performance cost, you should limit 
- * your creation of regular expression objects, reusing them as needed
- */
-static std::regex regObj;
-
->>>>>>> 3a26f2ce
-
-//----Curl Helper Functions----
+//---- NetworkDataSource Implementation----
 
 //write_data call back from CURLOPT_WRITEFUNCTION
 //responsible to read and fill "stream" with the data.
@@ -32,16 +33,15 @@
     return _size * _nmemb;
 }
 
-<<<<<<< HEAD
-//---- MapzenVectorTileJson Implementation----
-
-MapzenVectorTileJson::MapzenVectorTileJson() {
-    m_urlTemplate = "http://vector.mapzen.com/osm/all/[z]/[x]/[y].json";
-    
+NetworkDataSource::NetworkDataSource() {
     curl_global_init(CURL_GLOBAL_DEFAULT);
 }
 
-std::unique_ptr<std::string> MapzenVectorTileJson::constructURL(const TileID& _tileCoord) {
+NetworkDataSource::~NetworkDataSource() {
+    curl_global_cleanup();
+}
+
+std::unique_ptr<std::string> NetworkDataSource::constructURL(const TileID& _tileCoord) {
 
     std::unique_ptr<std::string> urlPtr(new std::string(m_urlTemplate)); // Make a copy of our template
 
@@ -56,142 +56,18 @@
     
     if (xpos == std::string::npos || ypos == std::string::npos || zpos == std::string::npos) {
         logMsg("Bad URL template!!\n");
-=======
-// curlInit initializes individual curl simple instances
-
-// every tile url has a curl simple instance
-static void curlInit(CURLM *_curlMulti, std::string _url, std::stringstream *_out) {
-    CURL *curlEasy = curl_easy_init();
-    curl_easy_setopt(curlEasy, CURLOPT_WRITEFUNCTION, write_data);
-    curl_easy_setopt(curlEasy, CURLOPT_WRITEDATA, _out);
-    curl_easy_setopt(curlEasy, CURLOPT_HEADER, 0L);
-    curl_easy_setopt(curlEasy, CURLOPT_URL, _url.c_str());
-    curl_easy_setopt(curlEasy, CURLOPT_PRIVATE, (char *)_out);
-    curl_easy_setopt(curlEasy, CURLOPT_VERBOSE, 0L);
-    curl_multi_add_handle(_curlMulti, curlEasy);
-    return;
-}
-
-
-//---- DataSource Implementation----
-
-void DataSource::clearGeoRoots() {
-    for (auto& mapValue : m_JsonRoots) {
-        mapValue.second->clear();
-    }
-    m_JsonRoots.clear();
-}
-
-size_t DataSource::jsonRootSize() {
-    return m_JsonRoots.size();
-}
-
-bool DataSource::checkDataExists(const TileID& _tileID) {
-    if(m_JsonRoots.find(_tileID) != m_JsonRoots.end()) {
-        return true;
-    }
-    else {
-        return false;
-    }
-}
-
-std::shared_ptr<Json::Value> DataSource::getData(const TileID& _tileID) {
-    if(checkDataExists(_tileID)) {
-        return m_JsonRoots[_tileID];
-    }
-    else {
-        return nullptr;
-    }
-}
-
-
-//---- NetworkDataSource Implementation----
-
-std::unique_ptr<std::string> NetworkDataSource::constructURL(const TileID& _tileCoord) {
-    std::unique_ptr<std::string> pTileUrl(nullptr);
-    std::string xVal(std::to_string(_tileCoord.x));
-    std::string yVal(std::to_string(_tileCoord.y));
-    std::string zVal(std::to_string(_tileCoord.z));
-    
-    std::string tileURL = m_urlTemplate;
-    size_t pos = 0;
-    if( (pos = tileURL.find("[x]", pos)) != std::string::npos) {
-        tileURL.replace(pos, 3, xVal);
-    }
-    else {
-        logMsg("***Bad URL template??\n");
-    }
-    pos = 0;
-    if( (pos = tileURL.find("[y]", pos)) != std::string::npos) {
-        tileURL.replace(pos, 3, yVal);
-    }
-    else {
-        logMsg("***Bad URL template??\n");
-    }
-    pos = 0;
-    if( (pos = tileURL.find("[z]", pos)) != std::string::npos) {
-        tileURL.replace(pos, 3, zVal);
-    }
-    else {
-        logMsg("***Bad URL template??\n");
->>>>>>> 3a26f2ce
     }
     
     return std::move(urlPtr);
 }
 
-<<<<<<< HEAD
-bool MapzenVectorTileJson::loadTile(const TileID& _tileID) {
-=======
-//---- MapzenVectorTileJson Implementation----
-
-MapzenVectorTileJson::MapzenVectorTileJson() {
-    
-    // Override NetworkDataSource::m_urlTemplate
-    m_urlTemplate = "http://vector.mapzen.com/osm/all/[z]/[x]/[y].json";
-    
-    // check if template is good
-    std::string regex_str = "([a-z\\./:0-9]+)/(\\[z\\])/(\\[x\\])/(\\[y\\])([a-z\\.]+)";
-    regObj.assign(regex_str, std::regex_constants::icase);
-    std::sregex_iterator it(m_urlTemplate.begin(), m_urlTemplate.end(), regObj);
-    if(m_urlTemplate.compare((*it).str()) == 0) {
-        logMsg("\n***urlTemplate for MapzenVectorTileJson datasource is good.\n");
-    }
-}
-
-//TODO: Figure out a way to get tileIDs from curlEasy Handle!(Specifically if we are using curl multi handle).
-//Use of this helper method "might" be avoided if we go curleasy and c++11 async route.
-TileID MapzenVectorTileJson::extractIDFromUrl(const std::string& _url) {
-    int xVal, yVal, zVal;
-
-    regObj.assign("([a-z\\./:]+)/(\\d+)/(\\d+)/(\\d+)([a-z\\.]+)");
-
-    std::smatch regMatches;
-    std::regex_match(_url, regMatches, regObj);
-    if( regMatches.empty() ) { 
-        logMsg("***Bad URL, no match found to extract tileIDs\n");
-        // TODO: Though most likely code should not go to this path, because of the check in the constructor,
-        // But we need to have a value for an invalid TileID!
-        return TileID(0,0,0);
-    }
->>>>>>> 3a26f2ce
+bool NetworkDataSource::loadTile(const TileID& _tileID) {
     
     bool success = true; // Begin optimistically
     
-<<<<<<< HEAD
     if (hasTileData(_tileID)) {
         // Tile has been fetched already!
         return success;
-=======
-    return TileID(xVal, yVal, zVal);
-}
-
-bool MapzenVectorTileJson::loadTile(const std::vector<TileID>& _tileCoords) {
-    std::vector<std::unique_ptr<std::string>> urls;
-
-    if(_tileCoords.size() == 0) {
-        logMsg("No tiles to fetch.");
->>>>>>> 3a26f2ce
     }
     
     std::unique_ptr<std::string> url = constructURL(_tileID);
@@ -240,27 +116,8 @@
     return success;
 }
 
-<<<<<<< HEAD
-bool MapzenVectorTileJson::hasTileData(const TileID& _tileID) {
-    
-    return m_JsonRoots.find(_tileID) != m_JsonRoots.end();
-    
+//---- MapzenVectorTileJson Implementation----
+
+MapzenVectorTileJson::MapzenVectorTileJson() {
+    m_urlTemplate = "http://vector.mapzen.com/osm/all/[z]/[x]/[y].json";
 }
-
-std::shared_ptr<Json::Value> MapzenVectorTileJson::getTileData(const TileID& _tileID) {
-    
-    return hasTileData(_tileID) ? m_JsonRoots[_tileID] : nullptr;
-    
-}
-
-MapzenVectorTileJson::~MapzenVectorTileJson() {
-    curl_global_cleanup();
-}
-=======
-    for(auto i = 0; i < urls.size(); i++) {
-        delete out[i];
-    }
-    urls.clear();
-    return true;
-}
->>>>>>> 3a26f2ce
